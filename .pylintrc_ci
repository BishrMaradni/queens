[MASTER]

# A comma-separated list of package or module names from where C extensions may
# be loaded. Extensions are loading into the active Python interpreter and may
# run arbitrary code.
extension-pkg-allow-list=

# A comma-separated list of package or module names from where C extensions may
# be loaded. Extensions are loading into the active Python interpreter and may
# run arbitrary code. (This is an alternative name to extension-pkg-allow-list
# for backward compatibility.)
extension-pkg-whitelist=

# Return non-zero exit code if any of these messages/categories are detected,
# even if score is above --fail-under value. Syntax same as enable. Messages
# specified are enabled, while categories only check already-enabled messages.
fail-on=

# Specify a score threshold to be exceeded before program exits with error.
fail-under=10.0

# Files or directories to be skipped. They should be base names, not paths.
ignore=CVS,

# Add files or directories matching the regex patterns to the ignore-list. The
# regex matches against paths and can be in Posix or Windows format.
ignore-paths=

# Files or directories matching the regex patterns are skipped. The regex
# matches against base names, not paths. The default value ignores emacs file
# locks
ignore-patterns=^\.#

# Python code to execute, usually for sys.path manipulation such as
# pygtk.require().
#init-hook=

# Use multiple processes to speed up Pylint. Specifying 0 will auto-detect the
# number of processors available to use.
jobs=1

# Control the amount of potential inferred values when inferring a single
# object. This can help the performance when dealing with large functions or
# complex, nested conditions.
limit-inference-results=100

# List of plugins (as comma separated values of python module names) to load,
# usually to register additional checkers.
load-plugins=

# Pickle collected data for later comparisons.
persistent=yes

# Minimum Python version to use for version dependent checks. Will default to
# the version used to run pylint.
py-version=3.8

# Discover python modules and packages in the file system subtree.
recursive=no

# When enabled, pylint would attempt to guess common misconfiguration and emit
# user-friendly hints instead of false-positive error messages.
suggestion-mode=yes

# Allow loading of arbitrary C extensions. Extensions are imported into the
# active Python interpreter and may run arbitrary code.
unsafe-load-any-extension=no


[MESSAGES CONTROL]

# Only show warnings with the listed confidence levels. Leave empty to show
# all. Valid levels: HIGH, CONTROL_FLOW, INFERENCE, INFERENCE_FAILURE,
# UNDEFINED.
confidence=

# Disable the message, report, category or checker with the given id(s). You
# can either give multiple identifiers separated by comma (,) or put this
# option multiple times (only on the command line, not in the configuration
# file where it should appear only once). You can also use "--disable=all" to
# disable everything first and then re-enable specific checks. For example, if
# you want to run only the similarities checker, you can use "--disable=all
# --enable=similarities". If you want to run only the classes checker, but have
# no Warning level messages displayed, use "--disable=all --enable=classes
# --disable=W".
disable=raw-checker-failed,
        bad-inline-option,
        locally-disabled,
        file-ignored,
        suppressed-message,
        useless-suppression,
        deprecated-pragma,
        use-symbolic-message-instead,
        design,
        bad-classmethod-argument,
        redundant-keyword-arg,
        no-self-argument,
        eval-used,
        redefined-builtin,
        abstract-class-instantiated,
        self-assigning-variable,
        used-before-assignment,
        unexpected-special-method-signature,
        consider-using-in,
        unsubscriptable-object,
        deprecated-method,
        use-maxsplit-arg,
        not-callable,
        assignment-from-no-return,
        super-init-not-called,
        too-many-nested-blocks,
        broad-exception-caught,
        useless-parent-delegation,
        too-many-lines,
<<<<<<< HEAD
        consider-iterating-dictionary,
=======
        raise-missing-from,
>>>>>>> 883870e9
        too-many-function-args,
        no-name-in-module,
        cell-var-from-loop,
        consider-using-from-import,
        pointless-string-statement,
        inconsistent-return-statements,
        bare-except,
        bad-staticmethod-argument,
        consider-using-with,
        abstract-method,
        comparison-with-callable,
        arguments-renamed,
        attribute-defined-outside-init,
        unused-variable,
        unnecessary-pass,
        arguments-differ,
        fixme,
        protected-access,
        unused-argument,
        duplicate-code,
        invalid-name,
        redefined-outer-name,

# Enable the message, report, category or checker with the given id(s). You can
# either give multiple identifier separated by comma (,) or put this option
# multiple time (only on the command line, not in the configuration file where
# it should appear only once). See also the "--disable" option for examples.
enable=c-extension-no-member


[REPORTS]

# Python expression which should return a score less than or equal to 10. You
# have access to the variables 'fatal', 'error', 'warning', 'refactor',
# 'convention', and 'info' which contain the number of messages in each
# category, as well as 'statement' which is the total number of statements
# analyzed. This score is used by the global evaluation report (RP0004).
evaluation=max(0, 0 if fatal else 10.0 - ((float(5 * error + warning + refactor + convention) / statement) * 10))

# Template used to display messages. This is a python new-style format string
# used to format the message information. See doc for all details.
#msg-template=

# Set the output format. Available formats are text, parseable, colorized, json
# and msvs (visual studio). You can also give a reporter class, e.g.
# mypackage.mymodule.MyReporterClass.
output-format=text

# Tells whether to display a full report or only the messages.
reports=no

# Activate the evaluation score.
score=yes


[REFACTORING]

# Maximum number of nested blocks for function / method body
max-nested-blocks=5

# Complete name of functions that never returns. When checking for
# inconsistent-return-statements if a never returning function is called then
# it will be considered as an explicit return statement and no message will be
# printed.
never-returning-functions=sys.exit,argparse.parse_error


[FORMAT]

# Expected format of line ending, e.g. empty (any line ending), LF or CRLF.
expected-line-ending-format=

# Regexp for a line that is allowed to be longer than the limit.
ignore-long-lines=^\s*(# )?<?https?://\S+>?$

# Number of spaces of indent required inside a hanging or continued line.
indent-after-paren=4

# String used as indentation unit. This is usually "    " (4 spaces) or "\t" (1
# tab).
indent-string='    '

# Maximum number of characters on a single line.
max-line-length=100

# Maximum number of lines in a module.
max-module-lines=1000

# Allow the body of a class to be on the same line as the declaration if body
# contains single statement.
single-line-class-stmt=no

# Allow the body of an if to be on the same line as the test if there is no
# else.
single-line-if-stmt=no


[LOGGING]

# The type of string formatting that logging methods do. `old` means using %
# formatting, `new` is for `{}` formatting.
logging-format-style=old

# Logging modules to check that the string format arguments are in logging
# function parameter format.
logging-modules=logging


[MISCELLANEOUS]

# List of note tags to take in consideration, separated by a comma.
notes=FIXME,
      XXX,
      TODO

# Regular expression of note tags to take in consideration.
#notes-rgx=


[SIMILARITIES]

# Comments are removed from the similarity computation
ignore-comments=yes

# Docstrings are removed from the similarity computation
ignore-docstrings=yes

# Imports are removed from the similarity computation
ignore-imports=no

# Signatures are removed from the similarity computation
ignore-signatures=no

# Minimum lines number of a similarity.
min-similarity-lines=4


[SPELLING]

# Limits count of emitted suggestions for spelling mistakes.
max-spelling-suggestions=4

# Spelling dictionary name. Available dictionaries: none. To make it work,
# install the 'python-enchant' package.
spelling-dict=

# List of comma separated words that should be considered directives if they
# appear and the beginning of a comment and should not be checked.
spelling-ignore-comment-directives=fmt: on,fmt: off,noqa:,noqa,nosec,isort:skip,mypy:

# List of comma separated words that should not be checked.
spelling-ignore-words=

# A path to a file that contains the private dictionary; one word per line.
spelling-private-dict-file=

# Tells whether to store unknown words to the private dictionary (see the
# --spelling-private-dict-file option) instead of raising a message.
spelling-store-unknown-words=no


[STRING]

# This flag controls whether inconsistent-quotes generates a warning when the
# character used as a quote delimiter is used inconsistently within a module.
check-quote-consistency=no

# This flag controls whether the implicit-str-concat should generate a warning
# on implicit string concatenation in sequences defined over several lines.
check-str-concat-over-line-jumps=no


[TYPECHECK]

# List of decorators that produce context managers, such as
# contextlib.contextmanager. Add to this list to register other decorators that
# produce valid context managers.
contextmanager-decorators=contextlib.contextmanager

# List of members which are set dynamically and missed by pylint inference
# system, and so shouldn't trigger E1101 when accessed. Python regular
# expressions are accepted.
generated-members=

# Tells whether missing members accessed in mixin class should be ignored. A
# class is considered mixin if its name matches the mixin-class-rgx option.
ignore-mixin-members=yes

# Tells whether to warn about missing members when the owner of the attribute
# is inferred to be None.
ignore-none=yes

# This flag controls whether pylint should warn about no-member and similar
# checks whenever an opaque object is returned when inferring. The inference
# can return multiple potential results while evaluating a Python object, but
# some branches might not be evaluated, which results in partial inference. In
# that case, it might be useful to still emit no-member and other checks for
# the rest of the inferred objects.
ignore-on-opaque-inference=yes

# List of class names for which member attributes should not be checked (useful
# for classes with dynamically set attributes). This supports the use of
# qualified names.
ignored-classes=optparse.Values,
                thread._local,
                _thread._local,
                pqueens.visualization.bmfmc_visualization,
                pqueens.visualization.bmfia_visualization,
                pqueens.visualization.sa_visualization,
                pqueens.visualization.surrogate_visualization,
                pqueens.visualization.variational_inference_visualization,
                pqueens.database.database,
                matplotlib.cm,
                logging.RootLogger,


# List of module names for which member attributes should not be checked
# (useful for modules/projects where namespaces are manipulated during runtime
# and thus existing member attributes cannot be deduced by static analysis). It
# supports qualified module names, as well as Unix pattern matching.
ignored-modules=vtk,
                particles,

# Show a hint with possible names when a member name was not found. The aspect
# of finding the hint is based on edit distance.
missing-member-hint=yes

# The minimum edit distance a name should have in order to be considered a
# similar match for a missing member name.
missing-member-hint-distance=1

# The total number of similar names that should be taken in consideration when
# showing a hint for a missing member.
missing-member-max-choices=1

# Regex pattern to define which classes are considered mixins ignore-mixin-
# members is set to 'yes'
mixin-class-rgx=.*[Mm]ixin

# List of decorators that change the signature of a decorated function.
signature-mutators=


[VARIABLES]

# List of additional names supposed to be defined in builtins. Remember that
# you should avoid defining new builtins when possible.
additional-builtins=

# Tells whether unused global variables should be treated as a violation.
allow-global-unused-variables=yes

# List of names allowed to shadow builtins
allowed-redefined-builtins=

# List of strings which can identify a callback function by name. A callback
# name must start or end with one of those strings.
callbacks=cb_,
          _cb

# A regular expression matching the name of dummy variables (i.e. expected to
# not be used).
dummy-variables-rgx=_+$|(_[a-zA-Z0-9_]*[a-zA-Z0-9]+?$)|dummy|^ignored_|^unused_

# Argument names that match this expression will be ignored. Default to name
# with leading underscore.
ignored-argument-names=_.*|^ignored_|^unused_

# Tells whether we should check for unused import in __init__ files.
init-import=no

# List of qualified module names which can have objects that can redefine
# builtins.
redefining-builtins-modules=six.moves,past.builtins,future.builtins,builtins,io


[BASIC]

# Naming style matching correct argument names.
argument-naming-style=snake_case

# Regular expression matching correct argument names. Overrides argument-
# naming-style. If left empty, argument names will be checked with the set
# naming style.
#argument-rgx=

# Naming style matching correct attribute names.
attr-naming-style=snake_case

# Regular expression matching correct attribute names. Overrides attr-naming-
# style. If left empty, attribute names will be checked with the set naming
# style.
#attr-rgx=

# Bad variable names which should always be refused, separated by a comma.
bad-names=foo,
          bar,
          baz,
          toto,
          tutu,
          tata

# Bad variable names regexes, separated by a comma. If names match any regex,
# they will always be refused
bad-names-rgxs=

# Naming style matching correct class attribute names.
class-attribute-naming-style=any

# Regular expression matching correct class attribute names. Overrides class-
# attribute-naming-style. If left empty, class attribute names will be checked
# with the set naming style.
#class-attribute-rgx=

# Naming style matching correct class constant names.
class-const-naming-style=UPPER_CASE

# Regular expression matching correct class constant names. Overrides class-
# const-naming-style. If left empty, class constant names will be checked with
# the set naming style.
#class-const-rgx=

# Naming style matching correct class names.
class-naming-style=PascalCase

# Regular expression matching correct class names. Overrides class-naming-
# style. If left empty, class names will be checked with the set naming style.
#class-rgx=

# Naming style matching correct constant names.
const-naming-style=UPPER_CASE

# Regular expression matching correct constant names. Overrides const-naming-
# style. If left empty, constant names will be checked with the set naming
# style.
#const-rgx=

# Minimum line length for functions/classes that require docstrings, shorter
# ones are exempt.
docstring-min-length=-1

# Naming style matching correct function names.
function-naming-style=snake_case

# Regular expression matching correct function names. Overrides function-
# naming-style. If left empty, function names will be checked with the set
# naming style.
#function-rgx=

# Good variable names which should always be accepted, separated by a comma.
good-names=i,
           j,
           k,
           ex,
           Run,
           _,
           f,
	   db,
           rv,
           rf

# Good variable names regexes, separated by a comma. If names match any regex,
# they will always be accepted
good-names-rgxs=

# Include a hint for the correct naming format with invalid-name.
include-naming-hint=no

# Naming style matching correct inline iteration names.
inlinevar-naming-style=any

# Regular expression matching correct inline iteration names. Overrides
# inlinevar-naming-style. If left empty, inline iteration names will be checked
# with the set naming style.
#inlinevar-rgx=

# Naming style matching correct method names.
method-naming-style=snake_case

# Regular expression matching correct method names. Overrides method-naming-
# style. If left empty, method names will be checked with the set naming style.
#method-rgx=

# Naming style matching correct module names.
module-naming-style=snake_case

# Regular expression matching correct module names. Overrides module-naming-
# style. If left empty, module names will be checked with the set naming style.
#module-rgx=

# Colon-delimited sets of names that determine each other's naming style when
# the name regexes allow several styles.
name-group=

# Regular expression which should only match function or class names that do
# not require a docstring.
no-docstring-rgx=^_

# List of decorators that produce properties, such as abc.abstractproperty. Add
# to this list to register other decorators that produce valid properties.
# These decorators are taken in consideration only for invalid-name.
property-classes=abc.abstractproperty

# Regular expression matching correct type variable names. If left empty, type
# variable names will be checked with the set naming style.
#typevar-rgx=

# Naming style matching correct variable names.
variable-naming-style=snake_case

# Regular expression matching correct variable names. Overrides variable-
# naming-style. If left empty, variable names will be checked with the set
# naming style.
#variable-rgx=


[DESIGN]

# List of regular expressions of class ancestor names to ignore when counting
# public methods (see R0903)
exclude-too-few-public-methods=

# List of qualified class names to ignore when counting class parents (see
# R0901)
ignored-parents=

# Maximum number of arguments for function / method.
max-args=5

# Maximum number of attributes for a class (see R0902).
max-attributes=7

# Maximum number of boolean expressions in an if statement (see R0916).
max-bool-expr=5

# Maximum number of branch for function / method body.
max-branches=12

# Maximum number of locals for function / method body.
max-locals=15

# Maximum number of parents for a class (see R0901).
max-parents=7

# Maximum number of public methods for a class (see R0904).
max-public-methods=20

# Maximum number of return / yield for function / method body.
max-returns=6

# Maximum number of statements in function / method body.
max-statements=50

# Minimum number of public methods for a class (see R0903).
min-public-methods=2


[IMPORTS]

# List of modules that can be imported at any level, not just the top level
# one.
allow-any-import-level=

# Allow wildcard imports from modules that define __all__.
allow-wildcard-with-all=no

# Analyse import fallback blocks. This can be used to support both Python 2 and
# 3 compatible code, which means that the block might have code that exists
# only in one or another interpreter, leading to false positives when analysed.
analyse-fallback-blocks=no

# Deprecated modules which should not be used, separated by a comma.
deprecated-modules=optparse,tkinter.tix

# Output a graph (.gv or any supported image format) of external dependencies
# to the given file (report RP0402 must not be disabled).
ext-import-graph=

# Output a graph (.gv or any supported image format) of all (i.e. internal and
# external) dependencies to the given file (report RP0402 must not be
# disabled).
import-graph=

# Output a graph (.gv or any supported image format) of internal dependencies
# to the given file (report RP0402 must not be disabled).
int-import-graph=

# Force import order to recognize a module as part of the standard
# compatibility libraries.
known-standard-library=

# Force import order to recognize a module as part of a third party library.
known-third-party=enchant

# Couples of modules and preferred modules, separated by a comma.
preferred-modules=


[CLASSES]

# Warn about protected attribute access inside special methods
check-protected-access-in-special-methods=no

# List of method names used to declare (i.e. assign) instance attributes.
defining-attr-methods=__init__,
                      __new__,
                      setUp,
                      __post_init__

# List of member names, which should be excluded from the protected access
# warning.
exclude-protected=_asdict,
                  _fields,
                  _replace,
                  _source,
                  _make

# List of valid names for the first argument in a class method.
valid-classmethod-first-arg=cls

# List of valid names for the first argument in a metaclass class method.
valid-metaclass-classmethod-first-arg=cls


[EXCEPTIONS]

# Exceptions that will emit a warning when being caught. Defaults to
# "builtins.BaseException, builtins.Exception".
overgeneral-exceptions=builtins.BaseException,
                       builtins.Exception<|MERGE_RESOLUTION|>--- conflicted
+++ resolved
@@ -112,11 +112,6 @@
         broad-exception-caught,
         useless-parent-delegation,
         too-many-lines,
-<<<<<<< HEAD
-        consider-iterating-dictionary,
-=======
-        raise-missing-from,
->>>>>>> 883870e9
         too-many-function-args,
         no-name-in-module,
         cell-var-from-loop,
