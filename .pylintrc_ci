[MASTER]

# A comma-separated list of package or module names from where C extensions may
# be loaded. Extensions are loading into the active Python interpreter and may
# run arbitrary code.
extension-pkg-allow-list=

# A comma-separated list of package or module names from where C extensions may
# be loaded. Extensions are loading into the active Python interpreter and may
# run arbitrary code. (This is an alternative name to extension-pkg-allow-list
# for backward compatibility.)
extension-pkg-whitelist=

# Return non-zero exit code if any of these messages/categories are detected,
# even if score is above --fail-under value. Syntax same as enable. Messages
# specified are enabled, while categories only check already-enabled messages.
fail-on=

# Specify a score threshold to be exceeded before program exits with error.
fail-under=10.0

# Files or directories to be skipped. They should be base names, not paths.
ignore=CVS,

# Add files or directories matching the regex patterns to the ignore-list. The
# regex matches against paths and can be in Posix or Windows format.
ignore-paths=

# Files or directories matching the regex patterns are skipped. The regex
# matches against base names, not paths. The default value ignores emacs file
# locks
ignore-patterns=^\.#

# Python code to execute, usually for sys.path manipulation such as
# pygtk.require().
#init-hook=

# Use multiple processes to speed up Pylint. Specifying 0 will auto-detect the
# number of processors available to use.
jobs=1

# Control the amount of potential inferred values when inferring a single
# object. This can help the performance when dealing with large functions or
# complex, nested conditions.
limit-inference-results=100

# List of plugins (as comma separated values of python module names) to load,
# usually to register additional checkers.
load-plugins=

# Pickle collected data for later comparisons.
persistent=yes

# Minimum Python version to use for version dependent checks. Will default to
# the version used to run pylint.
py-version=3.8

# Discover python modules and packages in the file system subtree.
recursive=no

# When enabled, pylint would attempt to guess common misconfiguration and emit
# user-friendly hints instead of false-positive error messages.
suggestion-mode=yes

# Allow loading of arbitrary C extensions. Extensions are imported into the
# active Python interpreter and may run arbitrary code.
unsafe-load-any-extension=no


[MESSAGES CONTROL]

# Only show warnings with the listed confidence levels. Leave empty to show
# all. Valid levels: HIGH, CONTROL_FLOW, INFERENCE, INFERENCE_FAILURE,
# UNDEFINED.
confidence=

# Disable the message, report, category or checker with the given id(s). You
# can either give multiple identifiers separated by comma (,) or put this
# option multiple times (only on the command line, not in the configuration
# file where it should appear only once). You can also use "--disable=all" to
# disable everything first and then re-enable specific checks. For example, if
# you want to run only the similarities checker, you can use "--disable=all
# --enable=similarities". If you want to run only the classes checker, but have
# no Warning level messages displayed, use "--disable=all --enable=classes
# --disable=W".
disable=raw-checker-failed,
        bad-inline-option,
        locally-disabled,
        file-ignored,
        suppressed-message,
        useless-suppression,
        deprecated-pragma,
        use-symbolic-message-instead,
        design,
        super-init-not-called,
        no-name-in-module,
<<<<<<< HEAD
        bad-staticmethod-argument,
=======
        bare-except,
>>>>>>> 9df358ec
        abstract-method,
        attribute-defined-outside-init,
        unnecessary-pass,
        arguments-differ,
        fixme,
        protected-access,
        unused-argument,
        duplicate-code,
        invalid-name,
        redefined-outer-name,

# Enable the message, report, category or checker with the given id(s). You can
# either give multiple identifier separated by comma (,) or put this option
# multiple time (only on the command line, not in the configuration file where
# it should appear only once). See also the "--disable" option for examples.
enable=c-extension-no-member


[REPORTS]

# Python expression which should return a score less than or equal to 10. You
# have access to the variables 'fatal', 'error', 'warning', 'refactor',
# 'convention', and 'info' which contain the number of messages in each
# category, as well as 'statement' which is the total number of statements
# analyzed. This score is used by the global evaluation report (RP0004).
evaluation=max(0, 0 if fatal else 10.0 - ((float(5 * error + warning + refactor + convention) / statement) * 10))

# Template used to display messages. This is a python new-style format string
# used to format the message information. See doc for all details.
#msg-template=

# Set the output format. Available formats are text, parseable, colorized, json
# and msvs (visual studio). You can also give a reporter class, e.g.
# mypackage.mymodule.MyReporterClass.
output-format=text

# Tells whether to display a full report or only the messages.
reports=no

# Activate the evaluation score.
score=yes


[REFACTORING]

# Maximum number of nested blocks for function / method body
max-nested-blocks=5

# Complete name of functions that never returns. When checking for
# inconsistent-return-statements if a never returning function is called then
# it will be considered as an explicit return statement and no message will be
# printed.
never-returning-functions=sys.exit,argparse.parse_error


[FORMAT]

# Expected format of line ending, e.g. empty (any line ending), LF or CRLF.
expected-line-ending-format=

# Regexp for a line that is allowed to be longer than the limit.
ignore-long-lines=^\s*(# )?<?https?://\S+>?$

# Number of spaces of indent required inside a hanging or continued line.
indent-after-paren=4

# String used as indentation unit. This is usually "    " (4 spaces) or "\t" (1
# tab).
indent-string='    '

# Maximum number of characters on a single line.
max-line-length=100

# Maximum number of lines in a module.
max-module-lines=1000

# Allow the body of a class to be on the same line as the declaration if body
# contains single statement.
single-line-class-stmt=no

# Allow the body of an if to be on the same line as the test if there is no
# else.
single-line-if-stmt=no


[LOGGING]

# The type of string formatting that logging methods do. `old` means using %
# formatting, `new` is for `{}` formatting.
logging-format-style=old

# Logging modules to check that the string format arguments are in logging
# function parameter format.
logging-modules=logging


[MISCELLANEOUS]

# List of note tags to take in consideration, separated by a comma.
notes=FIXME,
      XXX,
      TODO

# Regular expression of note tags to take in consideration.
#notes-rgx=


[SIMILARITIES]

# Comments are removed from the similarity computation
ignore-comments=yes

# Docstrings are removed from the similarity computation
ignore-docstrings=yes

# Imports are removed from the similarity computation
ignore-imports=no

# Signatures are removed from the similarity computation
ignore-signatures=no

# Minimum lines number of a similarity.
min-similarity-lines=4


[SPELLING]

# Limits count of emitted suggestions for spelling mistakes.
max-spelling-suggestions=4

# Spelling dictionary name. Available dictionaries: none. To make it work,
# install the 'python-enchant' package.
spelling-dict=

# List of comma separated words that should be considered directives if they
# appear and the beginning of a comment and should not be checked.
spelling-ignore-comment-directives=fmt: on,fmt: off,noqa:,noqa,nosec,isort:skip,mypy:

# List of comma separated words that should not be checked.
spelling-ignore-words=

# A path to a file that contains the private dictionary; one word per line.
spelling-private-dict-file=

# Tells whether to store unknown words to the private dictionary (see the
# --spelling-private-dict-file option) instead of raising a message.
spelling-store-unknown-words=no


[STRING]

# This flag controls whether inconsistent-quotes generates a warning when the
# character used as a quote delimiter is used inconsistently within a module.
check-quote-consistency=no

# This flag controls whether the implicit-str-concat should generate a warning
# on implicit string concatenation in sequences defined over several lines.
check-str-concat-over-line-jumps=no


[TYPECHECK]

# List of decorators that produce context managers, such as
# contextlib.contextmanager. Add to this list to register other decorators that
# produce valid context managers.
contextmanager-decorators=contextlib.contextmanager

# List of members which are set dynamically and missed by pylint inference
# system, and so shouldn't trigger E1101 when accessed. Python regular
# expressions are accepted.
generated-members=

# Tells whether missing members accessed in mixin class should be ignored. A
# class is considered mixin if its name matches the mixin-class-rgx option.
ignore-mixin-members=yes

# Tells whether to warn about missing members when the owner of the attribute
# is inferred to be None.
ignore-none=yes

# This flag controls whether pylint should warn about no-member and similar
# checks whenever an opaque object is returned when inferring. The inference
# can return multiple potential results while evaluating a Python object, but
# some branches might not be evaluated, which results in partial inference. In
# that case, it might be useful to still emit no-member and other checks for
# the rest of the inferred objects.
ignore-on-opaque-inference=yes

# List of class names for which member attributes should not be checked (useful
# for classes with dynamically set attributes). This supports the use of
# qualified names.
ignored-classes=optparse.Values,
                thread._local,
                _thread._local,
                pqueens.visualization.bmfmc_visualization,
                pqueens.visualization.bmfia_visualization,
                pqueens.visualization.sa_visualization,
                pqueens.visualization.surrogate_visualization,
                pqueens.visualization.variational_inference_visualization,
                matplotlib.cm,
                logging.RootLogger,


# List of module names for which member attributes should not be checked
# (useful for modules/projects where namespaces are manipulated during runtime
# and thus existing member attributes cannot be deduced by static analysis). It
# supports qualified module names, as well as Unix pattern matching.
ignored-modules=vtk,
                particles,

# Show a hint with possible names when a member name was not found. The aspect
# of finding the hint is based on edit distance.
missing-member-hint=yes

# The minimum edit distance a name should have in order to be considered a
# similar match for a missing member name.
missing-member-hint-distance=1

# The total number of similar names that should be taken in consideration when
# showing a hint for a missing member.
missing-member-max-choices=1

# Regex pattern to define which classes are considered mixins ignore-mixin-
# members is set to 'yes'
mixin-class-rgx=.*[Mm]ixin

# List of decorators that change the signature of a decorated function.
signature-mutators=


[VARIABLES]

# List of additional names supposed to be defined in builtins. Remember that
# you should avoid defining new builtins when possible.
additional-builtins=

# Tells whether unused global variables should be treated as a violation.
allow-global-unused-variables=yes

# List of names allowed to shadow builtins
allowed-redefined-builtins=

# List of strings which can identify a callback function by name. A callback
# name must start or end with one of those strings.
callbacks=cb_,
          _cb

# A regular expression matching the name of dummy variables (i.e. expected to
# not be used).
dummy-variables-rgx=_+$|(_[a-zA-Z0-9_]*[a-zA-Z0-9]+?$)|dummy|^ignored_|^unused_

# Argument names that match this expression will be ignored. Default to name
# with leading underscore.
ignored-argument-names=_.*|^ignored_|^unused_

# Tells whether we should check for unused import in __init__ files.
init-import=no

# List of qualified module names which can have objects that can redefine
# builtins.
redefining-builtins-modules=six.moves,past.builtins,future.builtins,builtins,io


[BASIC]

# Naming style matching correct argument names.
argument-naming-style=snake_case

# Regular expression matching correct argument names. Overrides argument-
# naming-style. If left empty, argument names will be checked with the set
# naming style.
#argument-rgx=

# Naming style matching correct attribute names.
attr-naming-style=snake_case

# Regular expression matching correct attribute names. Overrides attr-naming-
# style. If left empty, attribute names will be checked with the set naming
# style.
#attr-rgx=

# Bad variable names which should always be refused, separated by a comma.
bad-names=foo,
          bar,
          baz,
          toto,
          tutu,
          tata

# Bad variable names regexes, separated by a comma. If names match any regex,
# they will always be refused
bad-names-rgxs=

# Naming style matching correct class attribute names.
class-attribute-naming-style=any

# Regular expression matching correct class attribute names. Overrides class-
# attribute-naming-style. If left empty, class attribute names will be checked
# with the set naming style.
#class-attribute-rgx=

# Naming style matching correct class constant names.
class-const-naming-style=UPPER_CASE

# Regular expression matching correct class constant names. Overrides class-
# const-naming-style. If left empty, class constant names will be checked with
# the set naming style.
#class-const-rgx=

# Naming style matching correct class names.
class-naming-style=PascalCase

# Regular expression matching correct class names. Overrides class-naming-
# style. If left empty, class names will be checked with the set naming style.
#class-rgx=

# Naming style matching correct constant names.
const-naming-style=UPPER_CASE

# Regular expression matching correct constant names. Overrides const-naming-
# style. If left empty, constant names will be checked with the set naming
# style.
#const-rgx=

# Minimum line length for functions/classes that require docstrings, shorter
# ones are exempt.
docstring-min-length=-1

# Naming style matching correct function names.
function-naming-style=snake_case

# Regular expression matching correct function names. Overrides function-
# naming-style. If left empty, function names will be checked with the set
# naming style.
#function-rgx=

# Good variable names which should always be accepted, separated by a comma.
good-names=i,
           j,
           k,
           ex,
           Run,
           _,
           f,
	   db,
           rv,
           rf

# Good variable names regexes, separated by a comma. If names match any regex,
# they will always be accepted
good-names-rgxs=

# Include a hint for the correct naming format with invalid-name.
include-naming-hint=no

# Naming style matching correct inline iteration names.
inlinevar-naming-style=any

# Regular expression matching correct inline iteration names. Overrides
# inlinevar-naming-style. If left empty, inline iteration names will be checked
# with the set naming style.
#inlinevar-rgx=

# Naming style matching correct method names.
method-naming-style=snake_case

# Regular expression matching correct method names. Overrides method-naming-
# style. If left empty, method names will be checked with the set naming style.
#method-rgx=

# Naming style matching correct module names.
module-naming-style=snake_case

# Regular expression matching correct module names. Overrides module-naming-
# style. If left empty, module names will be checked with the set naming style.
#module-rgx=

# Colon-delimited sets of names that determine each other's naming style when
# the name regexes allow several styles.
name-group=

# Regular expression which should only match function or class names that do
# not require a docstring.
no-docstring-rgx=^_

# List of decorators that produce properties, such as abc.abstractproperty. Add
# to this list to register other decorators that produce valid properties.
# These decorators are taken in consideration only for invalid-name.
property-classes=abc.abstractproperty

# Regular expression matching correct type variable names. If left empty, type
# variable names will be checked with the set naming style.
#typevar-rgx=

# Naming style matching correct variable names.
variable-naming-style=snake_case

# Regular expression matching correct variable names. Overrides variable-
# naming-style. If left empty, variable names will be checked with the set
# naming style.
#variable-rgx=


[DESIGN]

# List of regular expressions of class ancestor names to ignore when counting
# public methods (see R0903)
exclude-too-few-public-methods=

# List of qualified class names to ignore when counting class parents (see
# R0901)
ignored-parents=

# Maximum number of arguments for function / method.
max-args=5

# Maximum number of attributes for a class (see R0902).
max-attributes=7

# Maximum number of boolean expressions in an if statement (see R0916).
max-bool-expr=5

# Maximum number of branch for function / method body.
max-branches=12

# Maximum number of locals for function / method body.
max-locals=15

# Maximum number of parents for a class (see R0901).
max-parents=7

# Maximum number of public methods for a class (see R0904).
max-public-methods=20

# Maximum number of return / yield for function / method body.
max-returns=6

# Maximum number of statements in function / method body.
max-statements=50

# Minimum number of public methods for a class (see R0903).
min-public-methods=2


[IMPORTS]

# List of modules that can be imported at any level, not just the top level
# one.
allow-any-import-level=

# Allow wildcard imports from modules that define __all__.
allow-wildcard-with-all=no

# Analyse import fallback blocks. This can be used to support both Python 2 and
# 3 compatible code, which means that the block might have code that exists
# only in one or another interpreter, leading to false positives when analysed.
analyse-fallback-blocks=no

# Deprecated modules which should not be used, separated by a comma.
deprecated-modules=optparse,tkinter.tix

# Output a graph (.gv or any supported image format) of external dependencies
# to the given file (report RP0402 must not be disabled).
ext-import-graph=

# Output a graph (.gv or any supported image format) of all (i.e. internal and
# external) dependencies to the given file (report RP0402 must not be
# disabled).
import-graph=

# Output a graph (.gv or any supported image format) of internal dependencies
# to the given file (report RP0402 must not be disabled).
int-import-graph=

# Force import order to recognize a module as part of the standard
# compatibility libraries.
known-standard-library=

# Force import order to recognize a module as part of a third party library.
known-third-party=enchant

# Couples of modules and preferred modules, separated by a comma.
preferred-modules=


[CLASSES]

# Warn about protected attribute access inside special methods
check-protected-access-in-special-methods=no

# List of method names used to declare (i.e. assign) instance attributes.
defining-attr-methods=__init__,
                      __new__,
                      setUp,
                      __post_init__

# List of member names, which should be excluded from the protected access
# warning.
exclude-protected=_asdict,
                  _fields,
                  _replace,
                  _source,
                  _make

# List of valid names for the first argument in a class method.
valid-classmethod-first-arg=cls

# List of valid names for the first argument in a metaclass class method.
valid-metaclass-classmethod-first-arg=cls


[EXCEPTIONS]

# Exceptions that will emit a warning when being caught. Defaults to
# "builtins.BaseException, builtins.Exception".
overgeneral-exceptions=builtins.BaseException,
                       builtins.Exception<|MERGE_RESOLUTION|>--- conflicted
+++ resolved
@@ -94,11 +94,6 @@
         design,
         super-init-not-called,
         no-name-in-module,
-<<<<<<< HEAD
-        bad-staticmethod-argument,
-=======
-        bare-except,
->>>>>>> 9df358ec
         abstract-method,
         attribute-defined-outside-init,
         unnecessary-pass,
