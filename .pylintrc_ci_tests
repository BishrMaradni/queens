--- conflicted
+++ resolved
@@ -103,13 +103,6 @@
         wrong-import-position,
         logging-format-interpolation,
         consider-using-f-string,
-<<<<<<< HEAD
-        function-redefined,
-        unspecified-encoding,
-        consider-using-enumerate,
-=======
-        undefined-variable,
->>>>>>> 6a01c4d7
 
 # Enable the message, report, category or checker with the given id(s). You can
 # either give multiple identifier separated by comma (,) or put this option
