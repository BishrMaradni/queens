<<<<<<< HEAD
"""TODO_doc."""

import os
import sys
from pathlib import Path

import matplotlib.pyplot as plt
import numpy as np
import plotly.graph_objects as go
import seaborn as sns
from plotly.subplots import make_subplots

"""

TODO_doc: This is not in the documentation!
A module that provides utilities and a class for visualization in BMFIA
analysis.
=======
"""Provide utilities and a class for visualization in BMFIA analysis.
>>>>>>> 74e06197

It is designed such that the BMFIAVisualization class needs only to be initialized once
and can then be accessed and modified in the entire project.

In this context "this" is a pointer to the module object instance itself and can be compared to the
"self" keyword in classes.

Attributes:
    bmfia_visualization_instance (obj): Instance of the BMFIAVisualization class
"""

import os
import sys

import matplotlib.pyplot as plt
import numpy as np
import plotly.graph_objects as go
import seaborn as sns
from plotly.subplots import make_subplots

this = sys.modules[__name__]
this.bmfia_visualization_instance = None


def from_config_create(config, model_name):
    """TODO_doc: add a one-line explanation.

    Module function that calls the class function *from_config_create* and
    creates instance of the BMFIAVisualization class from the problem
    description.

    Args:
        config (dict): Dictionary created from the input file, containing the problem description
        model_name: TODO_doc
    """
    this.bmfia_visualization_instance = BMFIAVisualization.from_config_create(config, model_name)


class BMFIAVisualization:
    """TODO_doc: add a one-line explanation.

    Visualization class for BMFIA that contains several plotting, storing
    and visualization methods that can be used anywhere in QUEENS.

    Attributes:
       paths (list): List with paths to save the plots.
       save_bools (list): List with booleans to save plots.
       plot_booleans (list): List of booleans for determining whether individual plots should be
                             plotted or not.

    Returns:
        BMFIAVisualization (obj): Instance of the BMFIAVisualization Class
    """

    # some overall class states
    plt.rcParams.update(plt.rcParamsDefault)
    plt.rcParams["mathtext.fontset"] = "cm"
    plt.rcParams.update({'font.size': 15})

    def __init__(self, paths, save_bools, plot_booleans):
        """TODO_doc.

        Args:
            paths: TODO_doc
            save_bools: TODO_doc
            plot_booleans: TODO_doc
        """
        self.paths = paths
        self.save_bools = save_bools
        self.plot_booleans = plot_booleans

    @classmethod
    def from_config_create(cls, config, model_name):
        """Create the BMFIA visualization object from the problem description.

        Args:
            config (dict): Dictionary containing the problem description
            model_name (str): Name of the BMFIA model in the config file

        Returns:
            Instance of BMFIA visualization (obj)
        """
        plotting_options = config[model_name].get("plotting_options")
        paths = [
            Path(plotting_options.get("plotting_dir"), name)
            for name in plotting_options["plot_names"]
        ]
        save_bools = plotting_options.get("save_bool")
        plot_booleans = plotting_options.get("plot_booleans")
        return cls(paths, save_bools, plot_booleans)

    def plot(self, z_train, Y_HF_train, regression_obj_lst):
        """TODO_doc: add a one-line explanation.

        Plot the probabilistic manifold of high-fidelity, low-fidelity
        outputs and informative features of the input space, depending on the
        description in the input file. Also plot the probabilistic mapping
        along with its training points. Potentially animate and save these
        plots.

        Args:
            z_train (np.array): Low-fidelity feature vector
            Y_HF_train (np.array): High-fidelity output training points
            regression_obj_lst (lst): List of involved regression objects

        Returns:
            Plots of the probabilistic manifold
        """
        if self.plot_booleans[0] is True:
            plot_model_dependency(z_train, Y_HF_train, regression_obj_lst)
            if self.save_bools[0] is not None:
                _save_plot(self.save_bools[0], self.paths[0])

    def plot_posterior_from_samples(self, samples, weights, dim_labels_lst):
        """TODO_doc: add a one-line explanation.

        Visualize the multi-fidelity posterior distribution (up to 2D) or
        its marginals for higher dimensional posteriors.

        Args:
            samples (np.array): Samples of the posterior. Each row is a different sample-vector.
                                Different columns represent the different dimensions of the
                                posterior.
            weights (np.array): Weights of the posterior samples. One weight for each sample row.
            dim_labels_lst (lst): List with labels/naming of the involved dimensions.
                                Order of the list corresponds to order of columns in sample matrix.
        """
        if self.plot_booleans[1] is True:

            if samples.shape[1] > 2:
                raise RuntimeError(
                    f"At the moment we only support posterior plots up to two dimensions. "
                    f"Your posterior has {samples.shape[1]}-dimensions. Abort ...."
                )

            sns.set_theme(style='whitegrid')
            f, ax = plt.subplots(figsize=(6, 6))
            sns.scatterplot(x=samples[:, 0], y=samples[:, 1], s=5)
            sns.kdeplot(x=samples[:, 0], y=samples[:, 1], weights=weights)

            ax.set_title(r"Posterior distribution $p(x,y|D)$")
            ax.set_xlabel(fr'${dim_labels_lst[0]}$')
            ax.set_ylabel(fr'${dim_labels_lst[1]}$')
            ax.set_xlim(-0.2, 1.2)
            ax.set_ylim(-0.2, 1.2)

            plt.show()

            if self.save_bools[1] is not None:
                _save_plot(self.save_bools[1], self.paths[1])


def plot_model_dependency(z_train, Y_HF_train, regression_obj_lst):
    r"""TODO_doc: add a one-line explanation.

    Plot the multi-fidelity dependency in :math:`\Omega_{y_{lf}\times
    y_{hf}}` or in :math:`\Omega_{y_{lf}\times y_{hf}\times \gamma_1}`

    Args:
        z_train (np.array): Training data for the low-fidelity vector that contains the
                            output of the low-fidelity model and potentially informative
                            low-fidelity features
        Y_HF_train (np.array): Training vector of the high-fidelity model outputs
        regression_obj_lst (list): List containing (probabilistic)
    """
    z_train = z_train.squeeze()
    Y_HF_train = Y_HF_train.squeeze()

    if z_train.ndim == 2:  # one array is already 2 dim due potentially several GPs
        _plot_2d_dependency(z_train, Y_HF_train, regression_obj_lst)
    elif z_train.ndim == 3:  # one array is already 3 dim due potentially several GPs
        _plot_3d_dependency(z_train, Y_HF_train, regression_obj_lst)
    else:
        raise RuntimeError("Dimension of intended surrogate is too high to be plotted! Abort")


def _plot_3d_dependency(z_train, y_hf_train, regression_obj_lst):
    """TODO_doc: add a one-line explanation.

    Plot the 3D-dependency meaning the LF-HF dependency with one more
    informative feature.

    Args:
        z_train (np.array): Array of low-fidelity model output and informative features.
                            One sample per row
        y_hf_train (np.array): Array of high-fidelity model outputs. One sample per row.
        regression_obj_lst (np.array): List with regression models
    """
    num_test_points = 50

    num_rows = int(np.ceil(np.sqrt(z_train.shape[2])))
    row_list = [{'type': 'surface'}] * num_rows

    specs_list = [row_list for x in range(num_rows)]
    fig = make_subplots(rows=num_rows, cols=num_rows, specs=specs_list)

    for i in np.arange(num_rows):
        for j in np.arange(num_rows):

            num_coord = j + i * num_rows

            y_lf_test = np.linspace(
                np.min(z_train[0, :, num_coord]), np.max(z_train[0, :, num_coord]), num_test_points
            )
            gamma_lf_test = np.linspace(
                np.min(z_train[1, :, num_coord]), np.max(z_train[1, :, num_coord]), num_test_points
            )
            y_test, gamma_test = np.meshgrid(y_lf_test, gamma_lf_test)
            z_test = np.hstack((y_test.reshape(-1, 1), gamma_test.reshape(-1, 1)))

            reg_obj = regression_obj_lst[num_coord]
            output = reg_obj.predict(z_test, support='y')
            mu = output['mean']
            var = output['variance']
            row = j + 1
            col = i + 1

            fig.add_trace(
                go.Scatter3d(
                    x=z_train[0, :, num_coord].flatten(),
                    y=z_train[1, :, num_coord].flatten(),
                    z=y_hf_train[:, num_coord].flatten(),
                    mode='markers',
                    marker={"size": 3},
                ),
                row=row,
                col=col,
            )

            fig.add_trace(
                go.Surface(
                    x=y_test,
                    y=gamma_test,
                    z=mu.reshape(y_test.shape),
                    colorscale='Viridis',
                    showscale=False,
                ),
                row=row,
                col=col,
            )

            fig.add_trace(
                go.Surface(
                    x=y_test,
                    y=gamma_test,
                    z=(mu - np.sqrt(var)).reshape(y_test.shape),
                    colorscale='Viridis',
                    showscale=False,
                    opacity=0.5,
                ),
                row=row,
                col=col,
            )
            fig.add_trace(
                go.Surface(
                    x=y_test,
                    y=gamma_test,
                    z=(mu + np.sqrt(var)).reshape(y_test.shape),
                    colorscale='Viridis',
                    showscale=False,
                    opacity=0.5,
                ),
                row=row,
                col=col,
            )

            fig.update_layout(
                scene={
                    "xaxis": {"title": r'$y_{LF}$'},
                    "yaxis": {"title": r'$\gamma$'},
                    "zaxis": {"title": r'$y_{HF}$'},
                },
                xaxis_range=[np.min(z_train[0, :, num_coord]), np.max(z_train[0, :, num_coord])],
                yaxis_range=[np.min(z_train[1, :, num_coord]), np.max(z_train[1, :, num_coord])],
                scene_aspectmode='cube',
            )

    fig.show()


def _plot_2d_dependency(z_train, Y_HF_train, regression_obj_lst):
    """Plot the 2D-dependency meaning the LF-HF dependency.

    Args:
        z_train (np.array): Array of low-fidelity model output and informative features.
                            One sample per row
        Y_HF_train (np.array): Array of high-fidelity model outputs. One sample per row.
        regression_obj_lst (np.array): List with regression models
    """
    sub_plot_square = int(np.ceil(np.sqrt(len(regression_obj_lst))))

    fig1, axs = plt.subplots(sub_plot_square, sub_plot_square)
    axs = axs.reshape(-1, 1)

    # --------------------------------------------------------------------------------

    # posterior mean
    for axx, regression_obj, z, yhf in zip(axs, regression_obj_lst, z_train.T, Y_HF_train.T):

        # generate support for plotting
        y_lf_test = np.linspace(np.min(yhf), np.max(yhf), 100)

        ax = axx[0]
        output_dict = regression_obj.predict(y_lf_test.T, 'y')
        mean_vec = np.atleast_2d(output_dict['mean']).T
        var_vec = output_dict['variance']
        std_vec = np.atleast_2d(np.sqrt(var_vec)).T

        # identity
        ax.plot(
            Y_HF_train.reshape(-1, 1).squeeze(),
            Y_HF_train.reshape(-1, 1).squeeze(),
            linestyle='-',
            marker='',
            color='g',
            alpha=1,
            linewidth=2,
            label=r'$y_{\mathrm{HF}}=y_{\mathrm{LF}}$, (Identity)',
        )

        ax.scatter(
            z,
            yhf,
            marker='x',
            s=70,
            color='r',
            label=r'$\mathcal{D}_{y}=\{Y_{\mathrm{LF}},Y_{\mathrm{HF}}\}$, (Training)',
        )

        ax.plot(
            y_lf_test,
            mean_vec,
            color='darkblue',
            linewidth=1,
            label=r'$\mathrm{m}_{\mathcal{D}_y}(y_{\mathrm{LF}})$, (Posterior mean)',
        )

        # posterior confidence
        ax.plot(
            y_lf_test,
            np.add(mean_vec, 2 * std_vec),
            color='darkblue',
            linewidth=1,
            linestyle='--',
            alpha=0.5,
            label=r'$\mathrm{m}_{\mathcal{D}_y}(y_{\mathrm{LF}})\pm 2\cdot\sqrt{\mathrm{v}_'
            r'{\mathcal{D}_y}(y_{\mathrm{LF}})}$, (Confidence)',
        )

        ax.plot(
            y_lf_test,
            np.add(mean_vec, -2 * std_vec),
            color='darkblue',
            alpha=0.5,
            linewidth=1,
            linestyle='--',
        )

        ax.set_xlabel(r'$y_{\mathrm{LF}}$')
        ax.set_ylabel(r'$y_{\mathrm{HF}}$')
        ax.grid(which='major', linestyle='-')
        ax.grid(which='minor', linestyle='--', alpha=0.5)
        ax.set_xlim([min(y_lf_test), max(y_lf_test)])
        ax.set_ylim([min(y_lf_test), max(y_lf_test)])
        ax.minorticks_on()
        ax.legend()

    fig1.set_size_inches(25, 25)


def _save_plot(save_bool, path):
    """Save the plot to specified path.

    Args:
        save_bool (bool): Flag to decide whether saving option is triggered.
        path (str): Path where to save the plot.

    Returns:
        Saved plot.
    """
    if save_bool:
        plt.savefig(path, dpi=300)<|MERGE_RESOLUTION|>--- conflicted
+++ resolved
@@ -1,24 +1,4 @@
-<<<<<<< HEAD
-"""TODO_doc."""
-
-import os
-import sys
-from pathlib import Path
-
-import matplotlib.pyplot as plt
-import numpy as np
-import plotly.graph_objects as go
-import seaborn as sns
-from plotly.subplots import make_subplots
-
-"""
-
-TODO_doc: This is not in the documentation!
-A module that provides utilities and a class for visualization in BMFIA
-analysis.
-=======
 """Provide utilities and a class for visualization in BMFIA analysis.
->>>>>>> 74e06197
 
 It is designed such that the BMFIAVisualization class needs only to be initialized once
 and can then be accessed and modified in the entire project.
@@ -103,7 +83,7 @@
         """
         plotting_options = config[model_name].get("plotting_options")
         paths = [
-            Path(plotting_options.get("plotting_dir"), name)
+            os.path.join(plotting_options.get("plotting_dir"), name)
             for name in plotting_options["plot_names"]
         ]
         save_bools = plotting_options.get("save_bool")
