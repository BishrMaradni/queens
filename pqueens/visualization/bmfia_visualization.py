--- conflicted
+++ resolved
@@ -103,22 +103,12 @@
                 _save_plot(self.save_bools[0], self.paths[0])
 
     def plot_posterior_from_samples(self, samples, weights, dim_labels_lst):
-<<<<<<< HEAD
-        """
-        Visualize the multi-fidelity posterior distribution (up to 2D) or its marginals
-        for higher dimensional posteriors.
+        """Visualize the multi-fidelity posterior distribution (up to 2D) or
+        its marginals for higher dimensional posteriors.
 
         Args:
             samples (np.array): Samples of the posterior. Each row is a different sample-vector.
-                                Different columns represent the different dimensions of the 
-=======
-        """Visualize the multi-fideltiy posterior distribution (up to 2D) or
-        its marginals for higher dimensional posteriors.
-
-        Args:
-            samples (np.array): Samples of the posterior. Each row is a differnt sample-vector.
                                 Different columns represent the different dimensions of the
->>>>>>> d72685c8
                                 posterior.
             weights (np.array): Weights of the posterior samples. One weight for each sample row.
             dim_labels_lst (lst): List with labels/naming of the involved dimensions.
