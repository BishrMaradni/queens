""" Here should be a docstring """

import sys
<<<<<<< HEAD
=======
import os
>>>>>>> d60147d9
from .scheduler import Scheduler


class SlurmScheduler(Scheduler):
    """ Minimal interface to SLURM queing system to submit and query jobs

    This class provides a basic interface to the Slurm job queing system to submit
    and query jobs to a cluster. This also works if the cluster is a remote
    resource that has to be connected to via ssh. When submitting the job, the
    process id is returned to enable queries about the job status later on.

    This scheduler is written specifically for the LNM Bruteforce cluster but can be used
    as an example for other Slurm based systems

    """

    def __init__(self, scheduler_name, base_settings):
        """
        Args:
            scheduler_name (string):    Name of Scheduler
            num_procs_per_node (int):   Number of procs per node
            num_nodes (int):            Number of nodes
            walltime (string):          Wall time in hours
            user_mail (string):         Email adress of user
            output (boolean):           Flag for slurm output
        """
        super(SlurmScheduler, self).__init__(base_settings)

    @classmethod
    def from_config_create_scheduler(cls, config, base_settings, scheduler_name=None):
        """ Create Slurm scheduler from config dictionary

        Args:
            scheduler_name (str):   name of scheduler
            config (dict):          dictionary containing problem description

        Returns:
            scheduler:              instance of SlurmScheduler
        """
        scheduler_options = base_settings['options']
        # read necessary variables from config
        num_procs = scheduler_options['num_procs']
        walltime = scheduler_options['walltime']
        if scheduler_options['scheduler_output'].lower() == 'true' or scheduler_options['scheduler_output'] == "":
            output = ""
        elif scheduler_options['scheduler_output'].lower() == 'false':
            output = '--output=/dev/null --error=/dev/null'
        else:
            raise RuntimeError(r"The Scheduler requires a 'True' or 'False' value for the slurm_output parameter")

        # pre assemble some strings as base_settings
<<<<<<< HEAD
        base_settings['output'] = output
        base_settings['tasks_info'] = '--ntasks={}'.format(num_procs)
        base_settings['walltime_info'] = '--time={}'.format(walltime)
        base_settings['job_flag'] = '--job-name='  # real name will be assembled later
=======
        script_dir = os.path.dirname(__file__)  # <-- absolute dir the script is in
        rel_path = '../utils/jobscript_slurm_queens.sh'
        abs_path = os.path.join(script_dir, rel_path)

        base_settings['scheduler_template'] = abs_path

>>>>>>> d60147d9
        base_settings['scheduler_start'] = 'sbatch'

        base_settings['scheduler_options']['output'] = output
        base_settings['scheduler_options']['ntasks'] = num_procs
        base_settings['scheduler_options']['walltime'] = walltime
        base_settings['scheduler_options']['job_name'] = None  # real name will be assembled later

        return cls(scheduler_name, base_settings)

# ----------------------------- AUXILIARY METHODS -----------------------------
    def output_regexp(self):
        """ docstring """
        return r'(^\d+)'

    def get_process_id_from_output(self, output):
        """ Helper function to retrieve process id

            Helper function to retrieve after submitting a job to the job
            scheduling software
        Args:
            output (string): Output returned when submitting the job

        Returns:
            match object: with regular expression matching process id
        """
        regex = output.split()
        return regex[-1]

<<<<<<< HEAD
# ----------------- CHILD METHODS THAT NEED TO BE IMPLEMENTED -----------------
=======
# ---------------- CHILDREN METHODS THAT NEED TO BE IMPLEMENTED ---------------
>>>>>>> d60147d9
    def alive(self, process_id):
        """ Check whether job is alive
        The function checks if job is alive. If it is not i.e., the job is
        either on hold or suspended the fuction will attempt to kill it

        Args:
            process_id (int): id of process associated with job

        Returns:
            bool: is job alive or dead
        """

        alive = False
        try:
            # join lists
            command_list = [self.connect_to_resource, 'squeue --job', str(process_id)]
            command_string = ' '.join(command_list)
            stdout, _, p = super().run_subprocess(command_string)
            output2 = stdout.split()
            # second to last entry is (should be )the job status
            status = output2[-4]  # TODO: Check if that still holds
        except ValueError:
            # job not found
            status = -1
            sys.stderr.write("EXC: %s\n" % str(sys.exc_info()[0]))
            sys.stderr.write("Could not find job for process id %d\n" % process_id)
            print('job wasnt found')

        if status == 'Q':
            sys.stderr.write("Job %d waiting in queue.\n" % (process_id))
            alive = True
        elif status == 'R':
            sys.stderr.write("Job %d is running.\n" % (process_id))
            alive = True
        elif status in ['H', 'S']:
            sys.stderr.write("Job %d is held or suspended.\n" % (process_id))
            alive = False

        if not alive:
            try:
                # try to kill the job.
                command_list = self.connect_to_resource + ['scancel', str(process_id)]
                command_string = ' '.join(command_list)
                stdout, stderr, p = super().run_subprocess(command_string)
                print(stdout)
                sys.stderr.write("Killed job %d.\n" % (process_id))
            except ValueError:
                sys.stderr.write("Failed to kill job %d.\n" % (process_id))

            return False
        else:
            return True<|MERGE_RESOLUTION|>--- conflicted
+++ resolved
@@ -1,10 +1,7 @@
 """ Here should be a docstring """
 
 import sys
-<<<<<<< HEAD
-=======
 import os
->>>>>>> d60147d9
 from .scheduler import Scheduler
 
 
@@ -56,21 +53,12 @@
             raise RuntimeError(r"The Scheduler requires a 'True' or 'False' value for the slurm_output parameter")
 
         # pre assemble some strings as base_settings
-<<<<<<< HEAD
-        base_settings['output'] = output
-        base_settings['tasks_info'] = '--ntasks={}'.format(num_procs)
-        base_settings['walltime_info'] = '--time={}'.format(walltime)
-        base_settings['job_flag'] = '--job-name='  # real name will be assembled later
-=======
         script_dir = os.path.dirname(__file__)  # <-- absolute dir the script is in
         rel_path = '../utils/jobscript_slurm_queens.sh'
         abs_path = os.path.join(script_dir, rel_path)
 
         base_settings['scheduler_template'] = abs_path
-
->>>>>>> d60147d9
         base_settings['scheduler_start'] = 'sbatch'
-
         base_settings['scheduler_options']['output'] = output
         base_settings['scheduler_options']['ntasks'] = num_procs
         base_settings['scheduler_options']['walltime'] = walltime
@@ -78,11 +66,11 @@
 
         return cls(scheduler_name, base_settings)
 
-# ----------------------------- AUXILIARY METHODS -----------------------------
     def output_regexp(self):
         """ docstring """
         return r'(^\d+)'
 
+# ---------------- CHILDREN METHODS THAT NEED TO BE IMPLEMENTED ---------------
     def get_process_id_from_output(self, output):
         """ Helper function to retrieve process id
 
@@ -97,11 +85,6 @@
         regex = output.split()
         return regex[-1]
 
-<<<<<<< HEAD
-# ----------------- CHILD METHODS THAT NEED TO BE IMPLEMENTED -----------------
-=======
-# ---------------- CHILDREN METHODS THAT NEED TO BE IMPLEMENTED ---------------
->>>>>>> d60147d9
     def alive(self, process_id):
         """ Check whether job is alive
         The function checks if job is alive. If it is not i.e., the job is
