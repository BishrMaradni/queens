"""Job interface class."""
import logging
import time

import numpy as np

import pqueens.database.database as DB_module
from pqueens.interfaces.interface import Interface
from pqueens.resources.resource import parse_resources_from_configuration
from pqueens.schedulers.cluster_scheduler import VALID_CLUSTER_CLUSTER_TYPES
from pqueens.utils.config_directories import experiment_directory

_logger = logging.getLogger(__name__)


class JobInterface(Interface):
    """Class for mapping input variables to responses.

        The JobInterface class maps input variables to outputs, i.e. responses
        by creating a job which is then submitted to a job manager on some
        local or remote resource, which in turn then actually runs the
        simulation software.

    Attributes:
        interface_name (string):                 name of interface
        resources (dict):                        dictionary with resources
        experiment_name (string):                name of experiment
        db (mongodb):                            mongodb to store results and job info
        polling_time (int):                      how frequently do we check if jobs are done
        experiment_dir (path):                       directory to write output to
        parameters (dict):                       dictionary with parameters
        time_for_data_copy (float): Time (s) to wait such that copying process of simulation
                                    input file can finish, and we do not overload the network
        job_num (int):              Number of the current job
        _internal_batch_state (int): Helper attribute to compare batch_number with the internal
                                     batch state to detect changes in the batch number.
    """

    def __init__(
        self,
        interface_name,
        resources,
        experiment_name,
        db,
        polling_time,
        experiment_dir,
        remote,
        remote_connect,
        scheduler_type,
        direct_scheduling,
        time_for_data_copy,
        driver_name,
    ):
        """Create JobInterface.

        Args:
            interface_name (string):    name of interface
            resources (dict):           dictionary with resources
            experiment_name (string):   name of experiment
            db (mongodb):               mongodb to store results and job info
            polling_time (int):         how frequently do we check if jobs are done
            experiment_dir (path):          directory to write output to
            remote (bool):              true of remote computation
            remote_connect (str):       connection to computing resource
            scheduler_type (str):       scheduler type
            direct_scheduling (bool):   true if direct scheduling
            time_for_data_copy (float): Time (s) to wait such that copying process of simulation
                                        input file can finish, and we do not overload the network
            driver_name (str):          Name of the associated driver for the current interface
        """
        super().__init__(interface_name)
        self.name = interface_name
        self.resources = resources
        self.experiment_name = experiment_name
        self.db = db
        self.polling_time = polling_time
        self.experiment_dir = experiment_dir
        self.batch_number = 0
        self.num_pending = None
        self.remote = remote
        self.remote_connect = remote_connect
        self.scheduler_type = scheduler_type
        self.direct_scheduling = direct_scheduling
        self.time_for_data_copy = time_for_data_copy
        self.driver_name = driver_name
        self._internal_batch_state = 0
        self.job_num = 0

    @classmethod
    def from_config_create_interface(cls, interface_name, config):
        """Create JobInterface from config dictionary.

        Args:
            interface_name (str):   name of interface
            config (dict):          dictionary containing problem description

        Returns:
            interface:              instance of JobInterface
        """
        # get experiment name and polling time
        experiment_name = config['global_settings']['experiment_name']
        polling_time = config.get('polling-time', 1.0)

        interface_options = config[interface_name]
        driver_name = interface_options.get('driver_name', None)
        if driver_name is None:
            raise Exception("No driver_name specified for the JobInterface.")

        # get resources from config
        resources = parse_resources_from_configuration(config, driver_name)

        # get various scheduler options
        # TODO: This is not nice
        first = list(config['resources'])[0]
        scheduler_name = config['resources'][first]['scheduler_name']
        scheduler_options = config[scheduler_name]
<<<<<<< HEAD
        output_dir = pathlib.Path(scheduler_options["experiment_dir"])
        scheduler_type = scheduler_options['type']
=======
        scheduler_type = scheduler_options['scheduler_type']
>>>>>>> 20a91015

        # get flag for remote scheduling
        if scheduler_options.get('remote'):
            remote = True
            remote_connect = scheduler_options['remote']['connect']
        else:
            remote = False
            remote_connect = None

        experiment_dir = experiment_directory(
            experiment_name=experiment_name, remote_connect=remote_connect
        )

        # get flag for Singularity
        singularity = scheduler_options.get('singularity', False)
        if not isinstance(singularity, bool):
            raise TypeError("Singularity option has to be a boolean (true or false).")

        # set flag for direct scheduling
        direct_scheduling = False
        if not singularity:
            if (scheduler_type == 'cluster') or (scheduler_type == 'standard' and remote):
                direct_scheduling = True

        db = DB_module.database

        # get waiting time for copying data
        time_for_data_copy = interface_options.get('time_for_data_copy')

        # instantiate object
        return cls(
            interface_name,
            resources,
            experiment_name,
            db,
            polling_time,
            experiment_dir,
            remote,
            remote_connect,
            scheduler_type,
            direct_scheduling,
            time_for_data_copy,
            driver_name,
        )

    def evaluate(self, samples, gradient_bool=False):
        """Orchestrate call to external simulation software.

        Second variant which takes the input samples as argument

        Args:
            samples (np.ndarray): realization/samples of QUEENS simulation input variables
            gradient_bool (bool): Flag to determine, whether the gradient of the function at
                                  the evaluation point is expected (True) or not (False)

        Returns:
            output(dict): output data
        """
        self.batch_number += 1

        # Main run
        jobid_for_data_processor = self._manage_jobs(samples)

        # Post run
        for _ in self.resources:
            if self.direct_scheduling and jobid_for_data_processor.size != 0:
                # check tasks to determine completed jobs
                while not self.all_jobs_finished():
                    time.sleep(self.polling_time)
                    self._check_job_completions(jobid_for_data_processor)

                # submit data processor jobs
                self._manage_data_processor_submission(jobid_for_data_processor)

            # for all other resources:
            else:
                # just wait for all jobs to finish
                while not self.all_jobs_finished():
                    time.sleep(self.polling_time)

        # get sample and response data
        output = self.get_output_data(num_samples=samples.shape[0], gradient_bool=gradient_bool)
        return output

    def attempt_dispatch(self, resource, new_job):
        """Attempt to dispatch job multiple times.

        This is the actual job submission.
        Submitting jobs to the queue sometimes fails, hence we try multiple times
        before giving up. We also wait half a second between submit commands

        Args:
            resource (resource object): Resource to submit job to
            new_job (dict):             Dictionary with job

        Returns:
            int: Process ID of submitted job if successful, None otherwise
        """
        process_id = None
        num_tries = 0

        while process_id is None and num_tries < 5:
            if num_tries > 0:
                time.sleep(0.5)

            # Submit the job to the appropriate resource
            process_id = resource.attempt_dispatch(self.batch_number, new_job)
            num_tries += 1

        return process_id

    def count_jobs(self, field_filters=None):
        """Count jobs matching field_filters in the database.

        default: count all jobs in the database
        Args:
            field_filters: (dict) criteria that jobs to count have to fulfill
        Returns:
            int : number of jobs matching field_filters in the database
        """
        total_num_jobs = 0
        for batch_num in range(1, self.batch_number + 1):
            num_jobs_in_batch = self.db.count_documents(
                self.experiment_name, str(batch_num), 'jobs_' + self.driver_name, field_filters
            )
            total_num_jobs += num_jobs_in_batch

        return total_num_jobs

    def load_jobs(self, field_filters=None):
        """Load jobs that match field_filters from the jobs database.

        Returns:
            list : list with all jobs that match the criteria
        """
        jobs = []
        for batch_num in range(1, self.batch_number + 1):
            job = self.db.load(
                self.experiment_name, str(batch_num), 'jobs_' + self.driver_name, field_filters
            )
            if isinstance(job, list):
                jobs.extend(job)
            else:
                if job is not None:
                    jobs.append(job)

        return jobs

    def save_job(self, job):
        """Save a job to the job database.

        Args:
            job (dict): dictionary with job details
        """
        self.db.save(
            job,
            self.experiment_name,
            'jobs_' + self.driver_name,
            str(self.batch_number),
            {
                'id': job['id'],
                'experiment_dir': str(self.experiment_dir),
                'experiment_name': self.experiment_name,
            },
        )

    def create_new_job(self, variables, resource_name, new_id=None):
        """Create new job and save it to database and return it.

        Args:
            variables (Variables):     variables to run model at
            resource_name (string):     name of resource
            new_id (int):                  id for job

        Returns:
            job: new job
        """
        if new_id is None:
            print("Created new job")
            num_jobs = self.count_jobs()
            job_id = num_jobs + 1
        else:
            job_id = int(new_id)

        job = {
            'id': job_id,
            'params': variables,
            'experiment_dir': str(self.experiment_dir),
            'experiment_name': self.experiment_name,
            'resource': resource_name,
            'status': "",  # TODO: before: 'new'
            'submit_time': time.time(),
            'start_time': 0.0,
            'end_time': 0.0,
            'driver_name': self.driver_name,
        }

        self.save_job(job)

        return job

    def all_jobs_finished(self):
        """Determine whether all jobs are finished.

        Finished can either mean, complete or failed

        Returns:
            bool: returns true if all jobs in the database have reached completion
                  or failed
        """
        num_pending = self.count_jobs({"status": "pending"})

        if (num_pending == self.num_pending) or (self.num_pending is None):
            pass
        else:
            self.num_pending = num_pending
            self.print_resources_status()

        if num_pending != 0:
            return False

        self.print_resources_status()
        return True

    def get_output_data(self, num_samples, gradient_bool):
        """Extract output data from database and return it.

        Args:
            num_samples (int): Number of evaluated samples
            gradient_bool (bool): Flag to determine whether the gradient
                                  of the model output w.r.t. to the input
                                  is expected (True if yes)

        Returns:
            dict: output dictionary; i
                  key:   | value:
                  'mean' | ndarray shape(batch_size, shape_of_response)
                  'var'  | ndarray (optional)
        """
        output = {}
        mean_values = []
        gradient_values = []
        if not self.all_jobs_finished():
            print("Not all jobs are finished yet, try again later")
        else:
            jobs = self.load_jobs(
                field_filters={
                    'experiment_dir': str(self.experiment_dir),
                    'experiment_name': self.experiment_name,
                }
            )

            # Sort job IDs in ascending order to match ordering of samples
            jobids = [job['id'] for job in jobs]
            jobids.sort()

            for current_job_id in jobids:
                current_job = next(job for job in jobs if job['id'] == current_job_id)
                mean_value = np.squeeze(current_job['result'])
                gradient_value = np.squeeze(current_job.get('gradient', None))

                if not mean_value.shape:
                    mean_value = np.expand_dims(mean_value, axis=0)
                    gradient_value = np.expand_dims(gradient_value, axis=0)

                mean_values.append(mean_value)
                gradient_values.append(gradient_value)

        output['mean'] = np.array(mean_values)[-num_samples:]
        if gradient_bool:
            output['gradient'] = np.array(gradient_values)[-num_samples:]

        return output

    # -------------private helper methods ---------------- #

    def _manage_jobs(self, samples):
        """Manage regular submission of jobs.

        Args:
            samples (DataFrame): realization/samples of QUEENS simulation input variables

        Returns:
            jobid_for_data_processor(ndarray): jobids for data-processing
        """
        num_jobs = self.count_jobs()
        if not num_jobs or self.batch_number == 1:
            job_ids_generator = range(1, samples.shape[0] + 1, 1)
        else:
            job_ids_generator = range(num_jobs + 1, num_jobs + samples.shape[0] + 1, 1)

        self._manage_job_submission(samples, job_ids_generator)

        return np.array(job_ids_generator)

    def _check_job_completions(self, jobid_range):
        """Check job completion for cluster native workflow."""
        jobs = self.load_jobs(
            field_filters={
                'experiment_dir': str(self.experiment_dir),
                'experiment_name': self.experiment_name,
            }
        )
        for check_jobid in jobid_range:
            for resource in self.resources.values():
                try:
                    current_check_job = next(job for job in jobs if job['id'] == check_jobid)
                    if current_check_job['status'] != 'complete':
                        completed, failed = resource.check_job_completion(current_check_job)

                        # determine if this a failed job and return if yes
                        if failed:
                            current_check_job['status'] = 'failed'
                            return

                        # determine if this a completed job and return if yes
                        if completed:
                            current_check_job['status'] = 'complete'
                            current_check_job['end_time'] = time.time()
                            computing_time = (
                                current_check_job['end_time'] - current_check_job['start_time']
                            )
                            _logger.info(
                                f'Successfully completed job {current_check_job["id"]} '
                                f'(No. of proc.: {current_check_job["num_procs"]}, '
                                f'computing time: {computing_time} s).\n'
                            )
                            self.save_job(current_check_job)
                            return

                except (StopIteration, IndexError):
                    pass

    def _manage_job_submission(self, samples, jobid_range):
        """Iterate over samples and manage submission of jobs.

        Args:
            samples (DataFrame):     realization/samples of QUEENS simulation input variables
            jobid_range (range):     range of job IDs which are submitted
        """
        for jobid in jobid_range:
            processed_suggestion = False
            while not processed_suggestion:
                # Loop over all available resources
                for resource_name, resource in self.resources.items():
                    num_pending_jobs_of_resource = self.count_jobs(
                        {"status": "pending", "resource": resource_name}
                    )
                    if resource.accepting_jobs(num_pending_jobs=num_pending_jobs_of_resource):
                        # wait with submission of next job
                        if self.time_for_data_copy is not None:
                            time.sleep(self.time_for_data_copy)
                        # try to load existing job (with same jobid) from the database
                        current_job = self.load_jobs(
                            field_filters={
                                'id': jobid,
                                'experiment_dir': str(self.experiment_dir),
                                'experiment_name': self.experiment_name,
                            }
                        )
                        if len(current_job) == 1:
                            current_job = current_job[0]
                        elif not current_job:
                            if self._internal_batch_state != self.batch_number:
                                self._internal_batch_state = self.batch_number
                                self.job_num = 0

                            self.job_num += 1
                            sample_dict = self.parameters.sample_as_dict(samples[self.job_num - 1])
                            current_job = self.create_new_job(sample_dict, resource_name, jobid)
                        else:
                            raise ValueError(f"Found more than one job with jobid {jobid} in db.")

                        current_job['status'] = 'pending'
                        self.save_job(current_job)

                        # Submit the job to the appropriate resource
                        # this is the actual job submission
                        process_id = self.attempt_dispatch(resource, current_job)

                        # Set the status of the job appropriately (successfully submitted or not)
                        if process_id is None:
                            current_job['status'] = 'broken'
                        else:
                            current_job['status'] = 'pending'
                            current_job['proc_id'] = process_id

                        processed_suggestion = True
                        self.print_resources_status()

                    else:
                        time.sleep(self.polling_time)
                        # check job completions for jobscript-based native driver
                        for _ in self.resources:
                            if self.direct_scheduling:
                                self._check_job_completions(jobid_range)

    def _manage_data_processor_submission(self, jobid_range):
        """Manage submission of data processing.

        Args:
            jobid_range (range):     range of job IDs which are submitted
        """
        jobs = self.load_jobs(
            field_filters={
                'experiment_dir': str(self.experiment_dir),
                'experiment_name': self.experiment_name,
            }
        )
        for jobid in jobid_range:
            for resource in self.resources.values():
                try:
                    current_job = next(job for job in jobs if job['id'] == jobid)
                except (StopIteration, IndexError):
                    pass

                resource.dispatch_data_processor_job(self.batch_number, current_job)

        self.print_resources_status()

    def print_resources_status(self):
        """Print out whats going on on the resources."""
        _logger.info('\nResources:      ')
        _logger.info('NAME            PENDING      COMPLETED    FAILED   ')
        _logger.info('------------    ---------    ---------    ---------')
        total_pending = 0
        total_complete = 0
        total_failed = 0

        # for resource in resources:
        for resource_name, resource in self.resources.items():
            pending = self.count_jobs({"status": "pending", "resource": resource_name})
            complete = self.count_jobs({"status": "complete", "resource": resource_name})
            failed = self.count_jobs({"status": "failed", "resource": resource_name})
            total_pending += pending
            total_complete += complete
            total_failed += failed
            _logger.info(
                f'{resource.name:12.12}    {pending:<9d}    {complete:<9d}    {failed:<9d}'
            )
        _logger.info(
            f'{"*TOTAL*":12.12}    {total_pending:<9d}    {total_complete:<9d}    '
            f'{total_failed:<9d}'
        )
        _logger.info('\n')<|MERGE_RESOLUTION|>--- conflicted
+++ resolved
@@ -102,7 +102,7 @@
         polling_time = config.get('polling-time', 1.0)
 
         interface_options = config[interface_name]
-        driver_name = interface_options.get('driver_name', None)
+        driver_name = interface_options.get('driver', None)
         if driver_name is None:
             raise Exception("No driver_name specified for the JobInterface.")
 
@@ -112,14 +112,9 @@
         # get various scheduler options
         # TODO: This is not nice
         first = list(config['resources'])[0]
-        scheduler_name = config['resources'][first]['scheduler_name']
+        scheduler_name = config['resources'][first]['scheduler']
         scheduler_options = config[scheduler_name]
-<<<<<<< HEAD
-        output_dir = pathlib.Path(scheduler_options["experiment_dir"])
-        scheduler_type = scheduler_options['type']
-=======
         scheduler_type = scheduler_options['scheduler_type']
->>>>>>> 20a91015
 
         # get flag for remote scheduling
         if scheduler_options.get('remote'):
