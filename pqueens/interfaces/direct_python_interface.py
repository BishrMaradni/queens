"""Class for mapping input variables to responses using a python function."""

import numpy as np
from tqdm import tqdm

from pqueens.interfaces.interface import Interface
from pqueens.tests.integration_tests.example_simulator_functions import (
    example_simulator_function_by_name,
)
from pqueens.utils.import_utils import get_module_attribute
from pqueens.utils.pool_utils import create_pool


class DirectPythonInterface(Interface):
    """Class for mapping input variables to responses using a python function.

    The *DirectPythonInterface* class maps input variables to outputs,
    i.e. responses, by making direct calls to a python function. The function
    has to be defined in a file, which is passed as an argument at runtime.
    The structure of the file must adhere to the structure of the files
    in the folder *pqueens/example_input_files*. In fact the purpose of
    this class is to be able to call the test examples in the said folder.

    Attributes:
        function (function):    Function to evaluate.
        pool (pathos pool):     Multiprocessing pool.
        latest_job_id (int):    Latest job ID.
        verbose (boolean):      Verbosity of evaluations.
    """

    def __init__(self, interface_name, function, pool, verbose=True):
        """Create interface.

        Args:
            interface_name (string):    name of interface
            function (function):        function to evaluate
            pool (pathos pool):         multiprocessing pool
            verbose (boolean):          verbosity of evaluations
        """
        super().__init__(interface_name)
        # Wrap function to clean the output
        self.function = self.function_wrapper(function)
        self.pool = pool
        self.latest_job_id = 1
        self.verbose = verbose

    @classmethod
    def from_config_create_interface(cls, interface_name, config):
        """Create interface from config dictionary.

        Args:
            interface_name (str):   Name of interface
            config(dict):           Dictionary containing problem description

        Returns:
            interface: Instance of DirectPythonInterface
        """
        interface_options = config[interface_name]

        num_workers = interface_options.get('num_workers', 1)
        function_name = interface_options.get("function", None)
        external_python_function = interface_options.get("external_python_module_function", None)
        verbose = interface_options.get("verbose", True)

        if function_name is None:
            raise ValueError(f"Keyword 'function' is missing in interface '{interface_name}'")

        if external_python_function is None:
            # Try to load existing simulator functions
            my_function = example_simulator_function_by_name(function_name)
        else:
            # Try to load external simulator functions
            my_function = get_module_attribute(external_python_function, function_name)

        pool = create_pool(num_workers)

        return cls(interface_name=interface_name, function=my_function, pool=pool, verbose=verbose)

    def evaluate(self, samples):
<<<<<<< HEAD
        """Mapping function which orchestrates call to simulator function.
=======
        """Orchestrate call to simulator function.
>>>>>>> f1f79805

        Args:
            samples (list): List of variables objects

        Returns:
            dict: dictionary with
                +----------+------------------------------------------------+
                |**key:**  |  **value:**                                    |
                +----------+------------------------------------------------+
                |'mean'    | ndarray shape (samples size, shape_of_response)|
                +----------+------------------------------------------------+
        """
        number_of_samples = len(samples)

        # List of global sample ids
        sample_ids = np.arange(self.latest_job_id, self.latest_job_id + number_of_samples)

        # Update the latest job id
        self.latest_job_id = self.latest_job_id + number_of_samples

        # Create samples list and add job_id to the dicts
        samples_list = []
        for job_id, sample in zip(sample_ids, samples):
            sample_dict = self.parameters.sample_as_dict(sample)
            sample_dict.update({"job_id": job_id})
            samples_list.append(sample_dict)

        # Pool or no pool
        if self.pool:
            results = self.pool.map(self.function, samples_list)
        elif self.verbose:
            results = list(map(self.function, tqdm(samples_list)))
<<<<<<< HEAD

        result_lst = []
        gradient_lst = []

        for result in results:
            if isinstance(result, tuple):
                result_lst.append(result[0])
                gradient_lst.append(result[1].T)
            else:
                result_lst.append(result)

        output = {'mean': np.array(result_lst)}

        if gradient_lst:
            output['gradient'] = np.array(gradient_lst)
=======
        else:
            results = list(map(self.function, samples_list))

        output = {}
        # check if gradient is returned --> tuple
        if isinstance(results[0], tuple):
            results_iterator, gradient_iterator = zip(*results)
            results_array = np.array(list(results_iterator))
            gradients_array = np.array(list(gradient_iterator))
            output["gradient"] = gradients_array
        else:
            results_array = np.array(results)
>>>>>>> f1f79805

        output["mean"] = results_array
        return output

    @staticmethod
    def function_wrapper(function):
        """Wrap the function to be used.

        This wrapper calls the function by a kwargs dict only and reshapes the output as needed.
        This way if called in a pool, the reshaping is also done by the workers.

        Args:
            function (function): Function to be wrapped

        Returns:
            reshaped_output_function (function): Wrapped function
        """
        pass

        def reshaped_output_function(sample_dict):
            """Call function and reshape output.

            Args:
                sample_dict (dict): Dictionary containing parameters and `job_id`

            Returns:
                (np.ndarray): Result of the function call
            """
            result_array = function(**sample_dict)
            if isinstance(result_array, tuple):
                # here we expect a gradient return
                result = result_array[0]
                gradient = np.array(result_array[1])
                if not result.shape:
                    result = np.expand_dims(result, axis=0)
                    gradient = np.expand_dims(gradient, axis=0)
                return result, gradient
            else:
                # here no gradient return
                if not result_array.shape:
                    result_array = np.expand_dims(result_array, axis=0)
                return result_array

        return reshaped_output_function<|MERGE_RESOLUTION|>--- conflicted
+++ resolved
@@ -77,11 +77,7 @@
         return cls(interface_name=interface_name, function=my_function, pool=pool, verbose=verbose)
 
     def evaluate(self, samples):
-<<<<<<< HEAD
-        """Mapping function which orchestrates call to simulator function.
-=======
         """Orchestrate call to simulator function.
->>>>>>> f1f79805
 
         Args:
             samples (list): List of variables objects
@@ -114,23 +110,6 @@
             results = self.pool.map(self.function, samples_list)
         elif self.verbose:
             results = list(map(self.function, tqdm(samples_list)))
-<<<<<<< HEAD
-
-        result_lst = []
-        gradient_lst = []
-
-        for result in results:
-            if isinstance(result, tuple):
-                result_lst.append(result[0])
-                gradient_lst.append(result[1].T)
-            else:
-                result_lst.append(result)
-
-        output = {'mean': np.array(result_lst)}
-
-        if gradient_lst:
-            output['gradient'] = np.array(gradient_lst)
-=======
         else:
             results = list(map(self.function, samples_list))
 
@@ -143,7 +122,6 @@
             output["gradient"] = gradients_array
         else:
             results_array = np.array(results)
->>>>>>> f1f79805
 
         output["mean"] = results_array
         return output
