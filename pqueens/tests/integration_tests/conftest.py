"""Collect fixtures used by the integration tests."""

import getpass
import logging
import pathlib
import shutil

import numpy as np
import pytest

from pqueens.schedulers.cluster_scheduler import (
    BRUTEFORCE_CLUSTER_TYPE,
    CHARON_CLUSTER_TYPE,
    DEEP_CLUSTER_TYPE,
)
from pqueens.utils import config_directories
from pqueens.utils.io_utils import load_result
from pqueens.utils.manage_singularity import SingularityManager
from pqueens.utils.run_subprocess import run_subprocess

_logger = logging.getLogger(__name__)

# CLUSTER TESTS ------------------------------------------------------------------------------------
@pytest.fixture(scope="session")
def user():
    """Name of user calling the test suite."""
    return getpass.getuser()


@pytest.fixture(scope="session")
def cluster_user(user, hostname):
    """Username of cluster account to use for tests."""
    # user who called the test suite
    # gitlab-runner has to run simulation as different user on cluster everyone else should use
    # account with same name
    if user == "gitlab-runner" and (hostname not in ["master.service", "login.cluster"]):
        cluster_user = "queens"
    else:
        cluster_user = user
    return cluster_user


@pytest.fixture(scope="session")
def cluster(request):
    """Iterate over clusters.

    The actual parameterization is done on a per test basis which also
    defines the parameterized markers of the tests.
    """
    return request.param


@pytest.fixture(scope="session")
def cluster_address(cluster):
    """Use for ssh connect to the cluster."""
    if cluster in (DEEP_CLUSTER_TYPE, BRUTEFORCE_CLUSTER_TYPE):
        address = cluster + '.lnm.ed.tum.de'
    elif cluster == CHARON_CLUSTER_TYPE:
        address = cluster + '.bauv.unibw-muenchen.de'
    return address


@pytest.fixture(scope="session")
def connect_to_resource(cluster_user, cluster_address):
    """Use for ssh connect to the cluster."""
    return cluster_user + '@' + cluster_address


@pytest.fixture(scope="session")
def cluster_ips(cluster):
    """Identify IP addresses of cluster."""
    if cluster == DEEP_CLUSTER_TYPE:
        cluster_singularity_ip = '129.187.58.20'
        dask_scheduler_ip = None
    elif cluster == BRUTEFORCE_CLUSTER_TYPE:
        cluster_singularity_ip = '10.10.0.1'
        dask_scheduler_ip = '10.10.0.1'
    elif cluster == CHARON_CLUSTER_TYPE:
<<<<<<< HEAD
        cluster_singularity_ip = '192.168.1.254'
        dask_scheduler_ip = '192.168.2.254'
=======
        cluster_singularity_ip = '192.168.1.253'
>>>>>>> f7bd512c
    else:
        cluster_singularity_ip = None
        dask_scheduler_ip = None
    return cluster_singularity_ip, dask_scheduler_ip


@pytest.fixture(scope="session")
def cluster_queens_base_dir(connect_to_resource):
    """Hold base directory for queens on cluster."""
    return config_directories.remote_base_directory(remote_connect=connect_to_resource)


@pytest.fixture(scope="session")
def cluster_queens_testing_folder(mock_value_experiments_base_folder_name, cluster_queens_base_dir):
    """Hold base directory for experiment data of tests."""
    return cluster_queens_base_dir / mock_value_experiments_base_folder_name


@pytest.fixture(scope="session")
def cluster_native_queens_testing_folder(mock_value_experiments_base_folder_name):
    """Hold base directory for experiment data of tests."""
    return config_directories.local_base_directory() / mock_value_experiments_base_folder_name


@pytest.fixture(scope="session")
def cluster_path_to_singularity(cluster_queens_base_dir):
    """Folder on cluster where to put the singularity file."""
    return cluster_queens_base_dir


@pytest.fixture(scope="session")
def prepare_cluster_testing_environment(connect_to_resource, cluster_queens_testing_folder):
    """Create a clean testing environment on the cluster."""
    # remove old folder
    _logger.info(
        "Delete testing folder %s on %s", cluster_queens_testing_folder, connect_to_resource
    )
    command_string = f'rm -rfv {cluster_queens_testing_folder}'
    _, _, stdout, _ = run_subprocess(
        command_string=command_string,
        subprocess_type='remote',
        remote_connect=connect_to_resource,
    )
    _logger.info(stdout)

    # create generic testing folder
    _logger.info(
        "Create testing folder %s on %s", cluster_queens_testing_folder, connect_to_resource
    )
    command_string = f'mkdir -v -p {cluster_queens_testing_folder}'
    _, _, stdout, _ = run_subprocess(
        command_string=command_string,
        subprocess_type='remote',
        remote_connect=connect_to_resource,
    )
    _logger.info(stdout)

    return True


@pytest.fixture(scope="session")
def prepare_singularity(
    connect_to_resource,
    cluster_queens_base_dir,
    prepare_cluster_testing_environment,
):
    """Build singularity based on the code during test invocation.

    **WARNING:** Needs to be done AFTER *prepare_cluster_testing_environment*
    to make sure cluster testing folder is clean and existing.
    """
    if not prepare_cluster_testing_environment:
        raise RuntimeError("Testing environment on cluster not successful.")

    singularity_manager = SingularityManager(
        singularity_path=cluster_queens_base_dir,
        singularity_bind=None,
        input_file=None,
        remote=True,
        remote_connect=connect_to_resource,
    )
    # singularity_manager.check_singularity_system_vars()
    singularity_manager.prepare_singularity_files()
    return True


@pytest.fixture(scope="session")
def cluster_testsuite_settings(
    cluster,
    cluster_user,
    cluster_address,
    connect_to_resource,
    prepare_cluster_testing_environment,
    cluster_ips,
):
    """Collect settings needed for cluster tests."""
    if not prepare_cluster_testing_environment:
        raise RuntimeError("Testing environment on cluster not successful.")
    cluster_testsuite_settings = {}
    cluster_testsuite_settings["cluster"] = cluster
    cluster_testsuite_settings["cluster_user"] = cluster_user
    cluster_testsuite_settings["cluster_address"] = cluster_address
    cluster_testsuite_settings["connect_to_resource"] = connect_to_resource
    cluster_singularity_ip, dask_scheduler_ip = cluster_ips
    cluster_testsuite_settings["singularity_remote_ip"] = cluster_singularity_ip
    cluster_testsuite_settings["dask_scheduler_ip"] = dask_scheduler_ip
    return cluster_testsuite_settings


@pytest.fixture(scope="session")
def baci_cluster_paths(cluster_user, connect_to_resource):
    """Paths to executables on the clusters.

    Checks also for existence of the executables.
    """
    base_directory = pathlib.Path("/home", cluster_user, "workspace", "build")

    path_to_executable = base_directory / "baci-release"
    path_to_drt_monitor = base_directory / "post_drt_monitor"
    path_to_post_processor = base_directory / "post_processor"
    path_to_drt_ensight = base_directory / "post_drt_ensight"

    def exists_on_remote(file_path):
        """Check for existence of a file on remote machine."""
        command_string = f'find {file_path}'
        run_subprocess(
            command_string=command_string,
            subprocess_type='remote',
            remote_connect=connect_to_resource,
            additional_error_message=f"Could not find executable on {connect_to_resource}.\n"
            f"Was looking here: {file_path}",
        )

    exists_on_remote(path_to_executable)
    exists_on_remote(path_to_drt_monitor)
    exists_on_remote(path_to_post_processor)
    exists_on_remote(path_to_drt_ensight)

    baci_cluster_paths = dict(
        path_to_executable=path_to_executable,
        path_to_drt_monitor=path_to_drt_monitor,
        path_to_drt_ensight=path_to_drt_ensight,
        path_to_post_processor=path_to_post_processor,
    )
    return baci_cluster_paths


@pytest.fixture(scope="session")
def prepare_cluster_testing_environment_native(cluster_native_queens_testing_folder):
    """Create a clean testing environment."""
    if (
        cluster_native_queens_testing_folder.exists()
        and cluster_native_queens_testing_folder.is_dir()
    ):
        _logger.info("Delete testing folder")
        shutil.rmtree(cluster_native_queens_testing_folder)

    _logger.info("Create testing folder")
    cluster_native_queens_testing_folder.mkdir(parents=True, exist_ok=True)

    return True


# prepare_cluster_testing_environment_native is passed on purpose to force its creation
@pytest.fixture(scope="session")
def baci_cluster_paths_native(
    cluster_user, prepare_cluster_testing_environment_native
):  # pylint: disable=unused-argument
    """Paths to baci for native cluster tests."""
    path_to_executable = pathlib.Path(
        "/home", cluster_user, "workspace_for_queens", "build", "baci-release"
    )
    if not path_to_executable.is_file():
        raise RuntimeError(
            f"Could not find executable on {cluster_address}.\n"
            f"Was looking here: {path_to_executable}"
        )

    path_to_drt_monitor = pathlib.Path(
        "/home", cluster_user, "workspace_for_queens", "build", "post_drt_monitor"
    )
    if not path_to_drt_monitor.is_file():
        raise RuntimeError(
            f"Could not find postprocessor on {cluster_address}.\n"
            f"Was looking here: {path_to_drt_monitor}"
        )

    baci_cluster_paths_native = dict(
        path_to_executable=path_to_executable,
        path_to_drt_monitor=path_to_drt_monitor,
    )
    return baci_cluster_paths_native


@pytest.fixture(scope="session")
def baci_elementary_effects_check_results():
    """Check results for baci elementary effects tests."""

    def check_results(result_file):
        """Check results for baci elementary effects tests.

        Args:
            result_file (path): path to result file
        """
        results = load_result(result_file)

        np.testing.assert_allclose(
            results["sensitivity_indices"]["mu"], np.array([-1.361395, 0.836351]), rtol=1.0e-3
        )
        np.testing.assert_allclose(
            results["sensitivity_indices"]["mu_star"], np.array([1.361395, 0.836351]), rtol=1.0e-3
        )
        np.testing.assert_allclose(
            results["sensitivity_indices"]["sigma"], np.array([0.198629, 0.198629]), rtol=1.0e-3
        )
        np.testing.assert_allclose(
            results["sensitivity_indices"]["mu_star_conf"],
            np.array([0.136631, 0.140794]),
            rtol=1.0e-3,
        )

    return check_results


def pytest_sessionfinish():
    """Register a hook to suppress logging errors after the session."""
    logging.raiseExceptions = False<|MERGE_RESOLUTION|>--- conflicted
+++ resolved
@@ -76,12 +76,8 @@
         cluster_singularity_ip = '10.10.0.1'
         dask_scheduler_ip = '10.10.0.1'
     elif cluster == CHARON_CLUSTER_TYPE:
-<<<<<<< HEAD
-        cluster_singularity_ip = '192.168.1.254'
-        dask_scheduler_ip = '192.168.2.254'
-=======
         cluster_singularity_ip = '192.168.1.253'
->>>>>>> f7bd512c
+        dask_scheduler_ip = '192.168.2.253'
     else:
         cluster_singularity_ip = None
         dask_scheduler_ip = None
