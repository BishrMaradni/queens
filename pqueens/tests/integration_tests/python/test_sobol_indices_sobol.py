--- conflicted
+++ resolved
@@ -16,11 +16,7 @@
     converge to the analytical solution defined in the Sobol G-function
     implementation (see *sobol.py*).
     """
-<<<<<<< HEAD
-    run(Path(Path(inputdir, 'sobol_indices_sobol.json')), Path(tmpdir))
-=======
-    run(Path(os.path.join(inputdir, 'sobol_indices_sobol.yml')), Path(tmpdir))
->>>>>>> 96610ab5
+    run(Path(Path(inputdir, 'sobol_indices_sobol.yml')), Path(tmpdir))
 
     result_file = str(tmpdir) + '/' + 'xxx.pickle'
     with open(result_file, 'rb') as handle:
