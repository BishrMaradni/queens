"""Test if the remote main function catches failed singularity runs."""


import pytest

from pqueens.singularity.remote_main import main


@pytest.fixture(scope="module", params=[True, False])
def finalize_fail(request):
    """Fixture to test failure."""
    # This fixture selects if the driver patch fails when writing to the db
    return request.param


@pytest.fixture(scope="module", params=["000", "27017"])
def port(request):
    """Port for the singularity runs."""
    return request.param


def test_exit_conditions_remote_main(mocker, finalize_fail, port):
    """Test if an error is raised."""
    if finalize_fail:
        error = "Mock finalize_job_in_db error"
    else:
        error = "Mock singularity error"

    dummy_dict = {
        "experiment_name": "entry",
        "database": {
            "type": "mongodb",
            "name": "test_remote_main",
        },
        "scheduler": {"singularity_settings": {"remote_ip": "localhost"}},
    }

    mocker.patch(
        'pqueens.singularity.remote_main.get_config_dict',
        return_value=dummy_dict,
    )

    # Mock driver class
    class DriverMock:
        """Mock class for the Driver class."""

        def __init__(self, raise_error_in_finalize):
            self.raise_error_in_finalize = raise_error_in_finalize

        def pre_job_run_and_run_job(self):
            """Mock of job preparation and execution."""
            raise ValueError("Mock singularity error")

        def post_job_run(self):
            """Mock of job postprocessing."""
            raise ValueError("Mock singularity error")

        def finalize_job_in_db(self):
            """Mock finalization and saving of a job in the DB."""
            if self.raise_error_in_finalize:
                raise ValueError("Mock finalize_job_in_db error")

    mocker.patch(
<<<<<<< HEAD
        'pqueens.remote_main.from_config_create_driver',
        return_value=DriverMock(finalize_fail),
=======
        'pqueens.singularity.remote_main.from_config_create_driver',
        return_value=driver_mock(finalize_fail),
>>>>>>> 9d587c1d
    )

    mocker.patch(
        'pqueens.singularity.remote_main.DB_module.from_config_create_database',
    )

    mocker.patch("pqueens.singularity.remote_main.DB_module.database")

    # Dummy arguments
    args = [
        "--job_id=2",
        "--batch=10",
        "--port=" + port,
        "--path_json=dummypath",
        "--post=true",
        "--experiment_dir=dummy_workdir",
    ]

    with pytest.raises(ValueError) as excinfo:
        # Call the remote main
        main(args)

    # Assert if the correct error was thrown
    assert str(excinfo.value) == error<|MERGE_RESOLUTION|>--- conflicted
+++ resolved
@@ -61,13 +61,8 @@
                 raise ValueError("Mock finalize_job_in_db error")
 
     mocker.patch(
-<<<<<<< HEAD
-        'pqueens.remote_main.from_config_create_driver',
+        'pqueens.singularity.remote_main.from_config_create_driver',
         return_value=DriverMock(finalize_fail),
-=======
-        'pqueens.singularity.remote_main.from_config_create_driver',
-        return_value=driver_mock(finalize_fail),
->>>>>>> 9d587c1d
     )
 
     mocker.patch(
