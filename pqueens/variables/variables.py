from pqueens.utils import mcmc_utils
import numpy as np

class Variables(object):
    """ Class for storing variables

    For now basically only a wrapper around a dictionary with two sub dictionaries.
    One for random variables and one for random fields.

    At this point random variables are simply a dictionary with three fields.
    The key is the name of the variable and then we have a 'type' field, a 'value'
    field and a 'active' field. The same basically applies to random fields,
    with the difference being that multiple values are stored.

    Attributes:
        variables (dict):  dictionary containing the data
    """
    def __init__(self, uncertain_parameters, values=None, active=None):
        """ Initialize variable object

        Args:
            uncertain_parameters (dict): description of all uncertain params
            values (list):               list with variable values
            active (list):               list with flag whether or not variable
                                         is active
        """
        self.variables = uncertain_parameters
        i = 0
<<<<<<< HEAD
        for key, _ in uncertain_parameters["random_variables"].items():
            #TODO Check if the following lines are necessary in other scenarios
          #  self.variables[key] = {}
          #  my_size = data['size']
          #  self.variables[key]['size'] = my_size
          #  self.variables[key]['value'] = values[i:i+my_size]
          #  self.variables[key]['type'] = data['type']
          #  self.variables[key]['distribution'] = get_distribution_object(data)
          #  self.variables[key]['active'] = active[i]
            self.variables['random_variables'][key].update({'active':True})
=======
        for key, data in uncertain_parameters["random_variables"].items():
            self.variables[key] = {}
            my_size = data['size']
            self.variables[key]['size'] = my_size
            self.variables[key]['value'] = values[i:i+my_size]
            self.variables[key]['type'] = data['type']
            self.variables[key]['distribution'] = mcmc_utils.create_proposal_distribution(data)
            self.variables[key]['active'] = active[i]
            i += my_size
>>>>>>> e202dadf

        if uncertain_parameters.get("random_fields") is not None:
            for key, data in uncertain_parameters["random_fields"].items():
                self.variables[key] = {}
                dim = data["dimension"]
                eval_locations_list = data.get("eval_locations", None)
                eval_locations = np.array(eval_locations_list).reshape(-1, dim)
                my_size = eval_locations.shape[0]
                self.variables[key]['size'] = my_size
                self.variables[key]['value'] = values[i:i+my_size]
                self.variables[key]['type'] = data['type']
                self.variables[key]['active'] = active[i]
                i += my_size

    @classmethod
    def from_uncertain_parameters_create(cls, uncertain_parameters):
        """ Create variables from uncertain parameter

        Args:
            uncertain_parameters (dict): Dictionary with uncertain parameters

        Returns:
            variables: Instance of variables object
        """
        values = []
        active = []
        for _, _ in uncertain_parameters["random_variables"].items():
            values.append(None)
            active.append(True)
        if uncertain_parameters.get("random_fields") is not None:
            for _, _ in uncertain_parameters["random_fields"].items():
                values.append(None)
                active.append(True)

        return cls(uncertain_parameters, values, active)

    @classmethod
    def from_data_vector_create(cls, uncertain_parameters, data_vector):
        """ Create variables from uncertain parameter

        Args:
            uncertain_parameters (dict): Dictionary with uncertain parameters
            data_vector (np.array):      Vector with variable values

        Returns:
            variables: Instance of variables object
        """

        values = data_vector.tolist()
        # TODO fix this
        active = [True]*len(values)

        return cls(uncertain_parameters, values, active)

    def get_active_variables(self):
        """ Get dictinary of all active variables

        Returns:
            dict: dictionary with active variables, name and value only
        """
        active_vars = {}
        for key, data in self.variables.items():
            if data['active'] is not True:
                continue
            # TODO store value entries as list or make sure that is
            # other wise compatiple
            # if len(data['value']) > 1:
            #    active_vars[key] = data['value'].tolist()
            # else:
            active_vars[key] = data['value']
        return active_vars

    def get_active_variables_vector(self):
        """ Get vector with values of all active variables

        Returns:
            np.array: vector with values of all active variables
        """
        active_var_vals = []
        for _, data in self.variables.items():
            if data['active'] is not True:
                continue
            active_var_vals.append(data['value'])
        return np.hstack(active_var_vals)

    def get_number_of_active_variables(self):
        """ Get number of currently active variables

        Returns:
            int: number of active variables
        """
        num_active_vars = 0
        for _, data in self.variables.items():
            if data['active'] is not True:
                continue
            num_active_vars += 1
        return num_active_vars


    def update_variables(self, new_variable_data):
        """ Update variable data

        Args:
            new_variable_data (dict): data to update the variables with
        """
        # TODO: add support for updating the distribution
        for key, data in self.variables.items():
            data['size'] = new_variable_data[key]['size']
            data['value'] = new_variable_data[key]['value']
            data['active'] = new_variable_data[key]['active']
            data['type'] = new_variable_data[key]['type']
            data['distribution'] = mcmc_utils.create_proposal_distribution(new_variable_data[key])

    def update_variables_from_vector(self, data_vector):
        """ Update variable values from vector

        Args:
            data_vector (np.array): Vector with new data for active variables
        """
        i = 0
        for key, _ in self.variables.items():
            my_size = self.variables[key]['size']
            self.variables[key]['value'] = np.squeeze(data_vector[i:i+my_size])
            i += my_size
        if i != len(data_vector):
            raise IndexError('The passed vector is to long!')<|MERGE_RESOLUTION|>--- conflicted
+++ resolved
@@ -26,7 +26,6 @@
         """
         self.variables = uncertain_parameters
         i = 0
-<<<<<<< HEAD
         for key, _ in uncertain_parameters["random_variables"].items():
             #TODO Check if the following lines are necessary in other scenarios
           #  self.variables[key] = {}
@@ -37,17 +36,6 @@
           #  self.variables[key]['distribution'] = get_distribution_object(data)
           #  self.variables[key]['active'] = active[i]
             self.variables['random_variables'][key].update({'active':True})
-=======
-        for key, data in uncertain_parameters["random_variables"].items():
-            self.variables[key] = {}
-            my_size = data['size']
-            self.variables[key]['size'] = my_size
-            self.variables[key]['value'] = values[i:i+my_size]
-            self.variables[key]['type'] = data['type']
-            self.variables[key]['distribution'] = mcmc_utils.create_proposal_distribution(data)
-            self.variables[key]['active'] = active[i]
-            i += my_size
->>>>>>> e202dadf
 
         if uncertain_parameters.get("random_fields") is not None:
             for key, data in uncertain_parameters["random_fields"].items():
