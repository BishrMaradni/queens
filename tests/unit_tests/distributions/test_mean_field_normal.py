"""Test-module for mean-field normal distribution."""
<<<<<<< HEAD
=======


>>>>>>> a2450b3f
import jax.scipy.stats as jax_stats
import numpy as np
import pytest
import scipy
from jax import grad
from jax import numpy as jnp
from jax.config import config

from queens.distributions.mean_field_normal import MeanFieldNormalDistribution

config.update("jax_enable_x64", True)


@pytest.fixture(name="mean_field_normal")
def fixture_mean_field_normal():
    """Create dummy mean-field normal distribution."""
    mean = np.zeros(5).reshape(-1)
    variance = np.ones(5).reshape(-1)
    dimension = 5
    distribution = MeanFieldNormalDistribution(mean, variance, dimension)
    return distribution


@pytest.fixture(name="samples")
def fixture_samples():
    """Create two 5 dimensional samples."""
    np.random.seed(0)
    samples = np.random.normal(2, 3, 10).reshape(2, 5)
    return samples


# ---------------------- actual tests ----------------------
def test_from_config_create_distribution(mocker):
    """Test creation of normal distribution from config."""
    # test instantiation with vector and dimension
    distribution_options = {
        "mean": 3 * np.ones(5).reshape(-1),
        "variance": 7 * np.ones(5).reshape(-1),
        "dimension": 5,
    }

    # mock the get_check_array_dimension_and_reshape function
    mp1 = mocker.patch(
        "queens.distributions.mean_field_normal.MeanFieldNormalDistribution"
        ".get_check_array_dimension_and_reshape",
        return_value=distribution_options["mean"],
    )

    distribution = MeanFieldNormalDistribution(**distribution_options)
    np.testing.assert_array_equal(
        distribution.mean, np.ones(distribution_options["dimension"]) * distribution_options["mean"]
    )
    # note due to the mock the covariance should be the same as the mean
    np.testing.assert_array_equal(
        distribution.covariance,
        np.ones(distribution_options["dimension"]) * distribution_options["mean"],
    )
    assert distribution.dimension == distribution_options["dimension"]
    assert mp1.call_count == 2


def test_get_check_array_dimension_and_reshape():
    """Test get_check_array_dimension_and_reshape function."""
    # test instantiation with 1d array and  5 dimension
    test_array = np.array([1])
    dimension = 5
    out_array = MeanFieldNormalDistribution.get_check_array_dimension_and_reshape(
        test_array, dimension
    )
    np.testing.assert_array_equal(out_array, np.ones(dimension))

    # test instantiation with 5d array and  5 dimension
    test_array = np.array([[1, 3, 4, 5, 6]])
    dimension = 5
    out_array = MeanFieldNormalDistribution.get_check_array_dimension_and_reshape(
        test_array, dimension
    )
    np.testing.assert_array_equal(out_array, test_array)

    # test instantiation with vector and wrong dimension
    test_array = np.array([1, 3])
    dimension = 5
    with pytest.raises(ValueError):
        MeanFieldNormalDistribution.get_check_array_dimension_and_reshape(test_array, dimension)

    # test instantiation with float and dimension
    test_array = 1
    dimension = 5
    with pytest.raises(TypeError):
        MeanFieldNormalDistribution.get_check_array_dimension_and_reshape(test_array, dimension)


def test_init():
    """Test initialization of normal distribution."""
    mean = np.array([0.0])
    covariance = np.array([1.0])
    standard_deviation = np.sqrt(covariance)
    dimension = 1
    distribution = MeanFieldNormalDistribution(mean, covariance, dimension)
    assert distribution.mean == mean
    assert distribution.covariance == covariance
    assert distribution.dimension == dimension
    assert distribution.standard_deviation == standard_deviation


def test_update_variance(mean_field_normal):
    """Test update of variance."""
    # test update with correct dimension
    new_variance = np.ones(5).reshape(-1) * 3
    mean_field_normal.update_variance(new_variance)
    np.testing.assert_array_equal(mean_field_normal.covariance, new_variance)
    np.testing.assert_array_equal(mean_field_normal.standard_deviation, np.sqrt(new_variance))

    # test update with float --> should fail
    with pytest.raises(TypeError):
        new_variance = 1.0
        mean_field_normal.update_variance(new_variance)

    # test update with wrong dimension --> should fail
    with pytest.raises(ValueError):
        new_variance = np.ones(4).reshape(-1) * 3
        mean_field_normal.update_variance(new_variance)


def test_update_mean(mean_field_normal):
    """Test update of mean."""
    # test update with correct dimension
    new_mean = np.ones(5).reshape(-1) * 3
    mean_field_normal.update_mean(new_mean)
    np.testing.assert_array_equal(mean_field_normal.mean, new_mean)

    # test update with float --> should fail
    with pytest.raises(TypeError):
        new_mean = 1.0
        mean_field_normal.update_mean(new_mean)

    # test update with wrong dimension --> should fail
    with pytest.raises(ValueError):
        new_mean = np.ones(4).reshape(-1) * 3
        mean_field_normal.update_mean(new_mean)


def test_cdf(mean_field_normal, samples):
    """Test cdf."""
    cdf_vec = mean_field_normal.cdf(samples)

    # create cdf of scipy multivariate normal to compare
    benchmark_cdf = scipy.stats.multivariate_normal.cdf(
        samples, mean_field_normal.mean, np.diag(mean_field_normal.covariance)
    ).reshape(2, -1)

    # test
    np.testing.assert_array_almost_equal(cdf_vec, benchmark_cdf, decimal=6)


def test_draw(mean_field_normal, mocker):
    """Test draw."""
    # test one sample
    np.random.seed(0)
    uncorrelated_vector = np.array([[1.76405235, 0.40015721, 0.97873798, 2.2408932, 1.86755799]])
    mocker.patch('numpy.random.randn', return_value=uncorrelated_vector)
    one_sample = mean_field_normal.draw()
    expected_sample = (
        mean_field_normal.mean
        + mean_field_normal.covariance ** (1 / 2) * uncorrelated_vector.flatten()
    ).reshape(1, -1)
    np.testing.assert_array_almost_equal(one_sample, expected_sample, decimal=6)

    # test three samples
    num_samples = 3
    uncorrelated_vectors = np.outer(
        np.array([[1.76405235, 0.40015721, 0.97873798, 2.2408932, 1.86755799]]),
        np.array([[0.4], [1.3], [-0.75]]),
    )

    expected_samples = (
        mean_field_normal.mean.reshape(1, -1)
        + mean_field_normal.standard_deviation.reshape(1, -1) * uncorrelated_vectors.T
    )
    mocker.patch('numpy.random.randn', return_value=uncorrelated_vectors.T)
    multiple_samples = mean_field_normal.draw(num_samples)
    np.testing.assert_array_almost_equal(multiple_samples, expected_samples, decimal=6)


def test_logpdf(mean_field_normal, samples):
    """Test log_pdf."""
    logpdf = mean_field_normal.logpdf(samples)

    # create logpdf of jax scipy multivariate normal to compare
    mean = mean_field_normal.mean
    covariance = np.diag(mean_field_normal.covariance)
    benchmark_logpdf = jax_stats.multivariate_normal.logpdf(samples, mean, covariance).flatten()
    np.testing.assert_array_almost_equal(logpdf, benchmark_logpdf, decimal=6)


def test_grad_logpdf(mean_field_normal, samples):
    """Test grad_logpdf."""
    grad_logpdf = mean_field_normal.grad_logpdf(samples)

    # create grad logpdf of jax scipy multivariate normal to compare
    mean = mean_field_normal.mean
    covariance = np.diag(mean_field_normal.covariance)

    grad_benchmark_logpdf_lst = []
    for sample in samples:
        grad_benchmark_logpdf_lst.append(
            grad(jax_stats.multivariate_normal.logpdf)(sample, mean, covariance)
        )
    grad_benchmark_logpdf = np.array(grad_benchmark_logpdf_lst).reshape(2, -1)

    # test
    np.testing.assert_array_almost_equal(grad_logpdf, grad_benchmark_logpdf, decimal=6)


def test_grad_logpdf_var(mean_field_normal, samples):
    """Test grad_logpdf_var."""
    grad_logpdf_var = mean_field_normal.grad_logpdf_var(samples)

    # create grad logpdf var of jax scipy multivariate normal to compare
    mean = mean_field_normal.mean
    cov_vec = mean_field_normal.covariance

    def new_fun(cov, sample):
        return jax_stats.multivariate_normal.logpdf(sample, mean, jnp.diag(cov))

    grad_benchmark_logpdf_var_lst = []
    for sample in samples:
        grad_benchmark_logpdf_var_lst.append(grad(new_fun)(cov_vec, sample))
    grad_benchmark_logpdf_var = np.array(grad_benchmark_logpdf_var_lst).reshape(2, -1)

    # test
    np.testing.assert_array_almost_equal(grad_logpdf_var, grad_benchmark_logpdf_var, decimal=6)


def test_pdf(mean_field_normal, samples):
    """Test pdf."""
    pdf_vec = mean_field_normal.pdf(samples)
    benchmark_pdf_vec = jax_stats.multivariate_normal.pdf(
        samples, mean_field_normal.mean, np.diag(mean_field_normal.covariance)
    ).flatten()
    np.testing.assert_array_almost_equal(pdf_vec, benchmark_pdf_vec, decimal=6)


def test_ppf(mean_field_normal):
    """Test ppf."""
    quantile = 0.8
    # test multivariate case
    with pytest.raises(ValueError):
        mean_field_normal.ppf(quantile)

    # test univariate case
    mean_field_normal.mean = np.array([2.0])
    mean_field_normal.covariance = np.array([3.0])
    mean_field_normal.dimension = 1

    ppf = mean_field_normal.ppf(quantile)
    expected_ppf = scipy.stats.norm.ppf(quantile, loc=2.0, scale=3.0 ** (1 / 2))

    # test
    np.testing.assert_array_almost_equal(ppf, expected_ppf, decimal=6)<|MERGE_RESOLUTION|>--- conflicted
+++ resolved
@@ -1,9 +1,4 @@
 """Test-module for mean-field normal distribution."""
-<<<<<<< HEAD
-=======
-
-
->>>>>>> a2450b3f
 import jax.scipy.stats as jax_stats
 import numpy as np
 import pytest
